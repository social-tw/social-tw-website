--- conflicted
+++ resolved
@@ -23,14 +23,7 @@
     "compounds": [
         {
             "name": "Debug Frontend & Backend",
-<<<<<<< HEAD
-            "configurations": [
-                "Launch Edge against localhost",
-                "Attach to TS-Node"
-            ]
-=======
-            "configurations": ["Attach to backend process TS-Node", "Launch Chrome"]
->>>>>>> ad99f1e6
+            "configurations": ["Launch Chrome", "Attach to backend process TS-Node"]
         }
     ]
 }