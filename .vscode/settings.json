{
    "editor.detectIndentation": true,
    "editor.indentSize": "tabSize",
    "editor.tabSize": 4,
    "editor.codeActionsOnSave": {
        "source.organizeImports": "explicit"
    },
    "editor.defaultFormatter": "esbenp.prettier-vscode",
    "[javascript]": {
        "editor.defaultFormatter": "esbenp.prettier-vscode"
    },
<<<<<<< HEAD
    "cSpell.words": ["partialize", "headlessui", "reportor"]
=======
    "cSpell.words": ["partialize", "uidotdev"]
>>>>>>> 2e506db6
}<|MERGE_RESOLUTION|>--- conflicted
+++ resolved
@@ -9,9 +9,5 @@
     "[javascript]": {
         "editor.defaultFormatter": "esbenp.prettier-vscode"
     },
-<<<<<<< HEAD
-    "cSpell.words": ["partialize", "headlessui", "reportor"]
-=======
-    "cSpell.words": ["partialize", "uidotdev"]
->>>>>>> 2e506db6
+    "cSpell.words": ["partialize", "headlessui", "reportor", "uidotdev"]
 }