--- conflicted
+++ resolved
@@ -8,18 +8,9 @@
 
 // Provide default values for process.env
 Object.assign(process.env, {
-<<<<<<< HEAD
-    UNIREP_ADDRESS:
-        process.env.UNIREP_ADDRESS ??
-        '0x4D137bb44553d55AE6B28B5391c6f537b06C9cc3',
-    APP_ADDRESS:
-        process.env.APP_ADDRESS ?? '0x0B306BF915C4d645ff596e518fAf3F9669b97016',
-    ETH_PROVIDER_URL: process.env.ETH_PROVIDER_URL ?? 'http://127.0.0.1:8545',
-=======
     UNIREP_ADDRESS: '0x4D137bb44553d55AE6B28B5391c6f537b06C9cc3',
     APP_ADDRESS: '0x959922bE3CAee4b8Cd9a407cc3ac1C251C2007B1',
     ETH_PROVIDER_URL: 'http://127.0.0.1:8545',
->>>>>>> c6206d25
     PRIVATE_KEY:
         process.env.PRIVATE_KEY ??
         '0xac0974bec39a17e36ba4a6b4d238ff944bacb478cbed5efcae784d7bf4f2ff80',
