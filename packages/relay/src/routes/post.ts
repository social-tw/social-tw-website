--- conflicted
+++ resolved
@@ -109,13 +109,7 @@
             return
         }
 
-<<<<<<< HEAD
-        const appContract = new ethers.Contract(APP_ADDRESS, UNIREP_APP.abi)
-=======
-        // get current epoch and unirep contract
-        const epoch = await synchronizer.loadCurrentEpoch()
         const appContract = new ethers.Contract(APP_ADDRESS, ABI)
->>>>>>> 02f18dd2
 
         // post content
         let calldata: any
