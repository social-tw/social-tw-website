import { DB } from 'anondb/node'
import { Express } from 'express'
import { errorHandler } from '../middleware'
import { UnirepSocialSynchronizer } from '../synchornizer'

import type { Helia } from '@helia/interface'
import { postService } from '../services/PostService'

export default (
    app: Express,
    db: DB,
    synchronizer: UnirepSocialSynchronizer,
    helia: Helia,
) => {
    app.get(
        '/api/post',
        errorHandler(async (req, res, next) => {
<<<<<<< HEAD
            await fetchPosts(req, res, db)
        }),
=======
            const query = req.query.query?.toString()
            const epks =
                typeof req.query.epks === 'string'
                    ? req.query.epks.split('_')
                    : undefined

            const posts = await postService.fetchPosts(query, epks, db)
            res.json(posts)
        })
>>>>>>> 8730cc11
    )

    app.post(
        '/api/post',
        errorHandler(async (req, res, next) => {
<<<<<<< HEAD
            await createPost(req, res, db, synchronizer, helia)
        }),
=======
            const { content, publicSignals, proof } = req.body
            if (!content) {
                res.status(400).json({ error: 'Could not have empty content' })
            }

            const hash = await postService.createPost(
                content,
                publicSignals,
                proof,
                db,
                synchronizer,
                helia
            )

            res.json({ transaction: hash })
        })
>>>>>>> 8730cc11
    )

    app.get(
        '/api/post/:id',
        errorHandler(async (req, res, next) => {
<<<<<<< HEAD
            await fetchSinglePost(req, res, db)
        }),
    )
}

async function fetchPosts(req, res, db: DB) {
    try {
        if (req.query.query === undefined) {
            const posts = await db.findMany('Post', {
                where: {
                    status: 1,
                },
            })
            res.json(posts)
            return
        }

        const epks = req.query.epks ? req.query.epks.split('_') : undefined

        const posts = await db.findMany('Post', {
            where: {
                epochKey: epks,
            },
        })

        res.json(posts.slice(0, Math.min(LOAD_POST_COUNT, posts.length)))
    } catch (error: any) {
        res.status(500).json({ error })
    }
}

async function createPost(
    req,
    res,
    db: DB,
    synchronizer: UnirepSocialSynchronizer,
    helia: Helia,
) {
    try {
        const { content, publicSignals, proof } = req.body

        // verify epochKeyProof of user
        const epochKeyProof = new EpochKeyProof(
            publicSignals,
            proof,
            synchronizer.prover,
        )

        // get current epoch and unirep contract
        const epoch = await synchronizer.loadCurrentEpoch()

        // check if epoch is valid
        const isEpochvalid = epochKeyProof.epoch.toString() === epoch.toString()
        if (!isEpochvalid) {
            res.status(400).json({ error: 'Invalid Epoch' })
            return
        }

        // check if state tree exists in current epoch
        const isStateTreeValid = await synchronizer.stateTreeRootExists(
            epochKeyProof.stateTreeRoot,
            Number(epochKeyProof.epoch),
            epochKeyProof.attesterId,
        )
        if (!isStateTreeValid) {
            res.status(400).json({ error: 'Invalid State Tree' })
            return
        }

        // check if proof is valid
        const isProofValid = await epochKeyProof.verify()
        if (!isProofValid) {
            res.status(400).json({ error: 'Invalid proof' })
            return
        }

        const appContract = new ethers.Contract(APP_ADDRESS, ABI)

        // post content
        let calldata: any
        let cid: any
        if (content) {
            // if the content is not empty, post the content
            calldata = appContract.interface.encodeFunctionData('post', [
                epochKeyProof.publicSignals,
                epochKeyProof.proof,
                content,
            ])

            // store content into helia ipfs node with json plain
            const { json } = await eval("import('@helia/json')")
            const heliaJson = json(helia)
            const IPFSContent = {
                content: content,
            }
            let file = await heliaJson.add(JSON.stringify(IPFSContent))
            cid = file.toString()
        }

        const hash = await TransactionManager.queueTransaction(
            APP_ADDRESS,
            calldata,
        )

        const epochKey = epochKeyProof.epochKey.toString()
=======
            const id = req.params.id
            if (!id) {
                console.log('id is undefined')
                return res.status(400).json({ error: 'id is undefined' })
            }
>>>>>>> 8730cc11

            const post = await postService.fetchSinglePost(id, db, undefined)
            if (!post) {
                console.log(`post is not found: ${id}`)
                res.status(404).json({ error: `post is not found: ${id}` })
            } else {
                res.json(post)
            }
        })
    )
}<|MERGE_RESOLUTION|>--- conflicted
+++ resolved
@@ -10,15 +10,11 @@
     app: Express,
     db: DB,
     synchronizer: UnirepSocialSynchronizer,
-    helia: Helia,
+    helia: Helia
 ) => {
     app.get(
         '/api/post',
         errorHandler(async (req, res, next) => {
-<<<<<<< HEAD
-            await fetchPosts(req, res, db)
-        }),
-=======
             const query = req.query.query?.toString()
             const epks =
                 typeof req.query.epks === 'string'
@@ -28,16 +24,11 @@
             const posts = await postService.fetchPosts(query, epks, db)
             res.json(posts)
         })
->>>>>>> 8730cc11
     )
 
     app.post(
         '/api/post',
         errorHandler(async (req, res, next) => {
-<<<<<<< HEAD
-            await createPost(req, res, db, synchronizer, helia)
-        }),
-=======
             const { content, publicSignals, proof } = req.body
             if (!content) {
                 res.status(400).json({ error: 'Could not have empty content' })
@@ -54,125 +45,16 @@
 
             res.json({ transaction: hash })
         })
->>>>>>> 8730cc11
     )
 
     app.get(
         '/api/post/:id',
         errorHandler(async (req, res, next) => {
-<<<<<<< HEAD
-            await fetchSinglePost(req, res, db)
-        }),
-    )
-}
-
-async function fetchPosts(req, res, db: DB) {
-    try {
-        if (req.query.query === undefined) {
-            const posts = await db.findMany('Post', {
-                where: {
-                    status: 1,
-                },
-            })
-            res.json(posts)
-            return
-        }
-
-        const epks = req.query.epks ? req.query.epks.split('_') : undefined
-
-        const posts = await db.findMany('Post', {
-            where: {
-                epochKey: epks,
-            },
-        })
-
-        res.json(posts.slice(0, Math.min(LOAD_POST_COUNT, posts.length)))
-    } catch (error: any) {
-        res.status(500).json({ error })
-    }
-}
-
-async function createPost(
-    req,
-    res,
-    db: DB,
-    synchronizer: UnirepSocialSynchronizer,
-    helia: Helia,
-) {
-    try {
-        const { content, publicSignals, proof } = req.body
-
-        // verify epochKeyProof of user
-        const epochKeyProof = new EpochKeyProof(
-            publicSignals,
-            proof,
-            synchronizer.prover,
-        )
-
-        // get current epoch and unirep contract
-        const epoch = await synchronizer.loadCurrentEpoch()
-
-        // check if epoch is valid
-        const isEpochvalid = epochKeyProof.epoch.toString() === epoch.toString()
-        if (!isEpochvalid) {
-            res.status(400).json({ error: 'Invalid Epoch' })
-            return
-        }
-
-        // check if state tree exists in current epoch
-        const isStateTreeValid = await synchronizer.stateTreeRootExists(
-            epochKeyProof.stateTreeRoot,
-            Number(epochKeyProof.epoch),
-            epochKeyProof.attesterId,
-        )
-        if (!isStateTreeValid) {
-            res.status(400).json({ error: 'Invalid State Tree' })
-            return
-        }
-
-        // check if proof is valid
-        const isProofValid = await epochKeyProof.verify()
-        if (!isProofValid) {
-            res.status(400).json({ error: 'Invalid proof' })
-            return
-        }
-
-        const appContract = new ethers.Contract(APP_ADDRESS, ABI)
-
-        // post content
-        let calldata: any
-        let cid: any
-        if (content) {
-            // if the content is not empty, post the content
-            calldata = appContract.interface.encodeFunctionData('post', [
-                epochKeyProof.publicSignals,
-                epochKeyProof.proof,
-                content,
-            ])
-
-            // store content into helia ipfs node with json plain
-            const { json } = await eval("import('@helia/json')")
-            const heliaJson = json(helia)
-            const IPFSContent = {
-                content: content,
-            }
-            let file = await heliaJson.add(JSON.stringify(IPFSContent))
-            cid = file.toString()
-        }
-
-        const hash = await TransactionManager.queueTransaction(
-            APP_ADDRESS,
-            calldata,
-        )
-
-        const epochKey = epochKeyProof.epochKey.toString()
-=======
             const id = req.params.id
             if (!id) {
                 console.log('id is undefined')
                 return res.status(400).json({ error: 'id is undefined' })
             }
->>>>>>> 8730cc11
 
             const post = await postService.fetchSinglePost(id, db, undefined)
             if (!post) {
