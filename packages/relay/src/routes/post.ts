--- conflicted
+++ resolved
@@ -15,12 +15,9 @@
 export default (
     app: Express,
     db: DB,
-<<<<<<< HEAD
     synchronizer: UnirepSocialSynchronizer,
     helia: Helia
-=======
     synchronizer: UnirepSocialSynchronizer
->>>>>>> 7f80f15b
 ) => {
     app.get(
         '/api/post',
@@ -67,12 +64,9 @@
     req,
     res,
     db: DB,
-<<<<<<< HEAD
     synchronizer: UnirepSocialSynchronizer,
     helia: Helia
-=======
     synchronizer: UnirepSocialSynchronizer
->>>>>>> 7f80f15b
 ) {
     try {
         const { content, publicSignals, proof } = req.body
@@ -105,7 +99,6 @@
                 content,
             ])
 
-<<<<<<< HEAD
             // store content into helia ipfs node with json plain
             const { json } = await eval("import('@helia/json')")
             const heliaJson = json(helia)
@@ -114,20 +107,6 @@
             }
             let file = await heliaJson.add(JSON.stringify(IPFSContent))
             cid = file.toString()
-=======
-            // dynamic import ipfs client
-            const { create } = (await dynamicImport(
-                'kubo-rpc-client',
-                module
-            )) as typeof import('kubo-rpc-client')
-            // Create ipfs client to connect to kubo ipfs node
-            const client = await create()
-            const IPFSContent = {
-                content: content,
-            }
-            const file = await client.add(JSON.stringify(IPFSContent))
-            cid = file.cid.toString()
->>>>>>> 7f80f15b
         }
 
         const hash = await TransactionManager.queueTransaction(
