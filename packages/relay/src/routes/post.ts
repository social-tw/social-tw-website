--- conflicted
+++ resolved
@@ -50,109 +50,10 @@
     app.get(
         '/api/post/:id',
         errorHandler(async (req, res, next) => {
-<<<<<<< HEAD
-            await fetchSinglePost(req, res, db)
-        })
-    )
-}
-
-async function fetchPosts(req, res, db: DB) {
-    // todo remove this try-catch
-    try {
-        if (req.query.query === undefined) {
-            const posts = await db.findMany('Post', {
-                where: {
-                    status: 1,
-                },
-            })
-            res.json(posts)
-            return
-        }
-
-        const epks = req.query.epks ? req.query.epks.split('_') : undefined
-
-        const posts = await db.findMany('Post', {
-            where: {
-                epochKey: epks,
-            },
-        })
-
-        res.json(posts.slice(0, Math.min(LOAD_POST_COUNT, posts.length)))
-    } catch (error: any) {
-        console.error(error)
-        res.status(500).json({ error })
-    }
-}
-
-async function createPost(
-    req,
-    res,
-    db: DB,
-    synchronizer: UnirepSocialSynchronizer,
-    helia: Helia
-) {
-    try {
-        const { content, publicSignals, proof } = req.body
-
-        // verify epochKeyProof of user
-        const epochKeyProof = new EpochKeyProof(
-            publicSignals,
-            proof,
-            synchronizer.prover
-        )
-
-        // get current epoch and unirep contract
-        const epoch = await synchronizer.loadCurrentEpoch()
-
-        // check if epoch is valid
-        const isEpochvalid = epochKeyProof.epoch.toString() === epoch.toString()
-        if (!isEpochvalid) {
-            res.status(400).json({ error: 'Invalid Epoch' })
-            return
-        }
-
-        // check if state tree exists in current epoch
-        const isStateTreeValid = await synchronizer.stateTreeRootExists(
-            epochKeyProof.stateTreeRoot,
-            Number(epochKeyProof.epoch),
-            epochKeyProof.attesterId
-        )
-        if (!isStateTreeValid) {
-            res.status(400).json({ error: 'Invalid State Tree' })
-            return
-        }
-
-        // check if proof is valid
-        const isProofValid = await epochKeyProof.verify()
-        if (!isProofValid) {
-            res.status(400).json({ error: 'Invalid proof' })
-            return
-        }
-
-        const appContract = new ethers.Contract(APP_ADDRESS, ABI)
-
-        // post content
-        let calldata: any
-        let cid: any
-        if (content) {
-            // if the content is not empty, post the content
-            calldata = appContract.interface.encodeFunctionData('post', [
-                epochKeyProof.publicSignals,
-                epochKeyProof.proof,
-                content,
-            ])
-
-            // store content into helia ipfs node with json plain
-            const { json } = await eval("import('@helia/json')")
-            const heliaJson = json(helia)
-            const IPFSContent = {
-                content: content,
-=======
             const id = req.params.id
             if (!id) {
                 console.log('id is undefined')
                 return res.status(400).json({ error: 'id is undefined' })
->>>>>>> 19a0bafb
             }
 
             const post = await postService.fetchSinglePost(id, db, undefined)
