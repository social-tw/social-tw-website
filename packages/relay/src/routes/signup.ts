--- conflicted
+++ resolved
@@ -12,25 +12,6 @@
         try {
             const { publicSignals, proof, hashUserId } = req.body
             
-            // todo change to use sc or circuit
-            const user = await db.findOne('User', {
-                where: { userId: hashUserId }
-            })
-<<<<<<< HEAD
-            
-=======
-            // to make sure user already login 
-            if (user == null) {
-                res.status(500).json({ error: "Please login first" })
-                return
-            }
-            // to avoid double apply
-            if (user.status != 0) {
-                res.status(500).json({ error: "Already registered" })
-                return
-            }
-
->>>>>>> 71165a2d
             const signupProof = new SignupProof(
                 publicSignals,
                 proof,
@@ -47,12 +28,6 @@
                 return
             }
 
-<<<<<<< HEAD
-            // userSignUp to unirepApp contract
-=======
-            console.log("before signup")
-            // make a transaction lil bish
->>>>>>> 71165a2d
             const appContract = new ethers.Contract(APP_ADDRESS, UNIREP_APP.abi)
             const calldata = appContract.interface.encodeFunctionData(
                 'userSignUp',
@@ -63,7 +38,6 @@
                 calldata
             )
 
-<<<<<<< HEAD
             const receipt = await TransactionManager.wait(transactionHash);
             let parsedLogs: (ethers.utils.LogDescription | null)[] = [];
             if (receipt && receipt.logs) {
@@ -77,21 +51,6 @@
             }
             console.log(parsedLogs)
 
-            // to make sure user already login 
-            if (user == null)
-                res.status(500).json({ error: "Please login first" })
-            // to avoid double apply
-            if (user.status != 0)
-                res.status(500).json({ error: "Already registered" })
-=======
-            console.log("after signup")
-            await db.update('User', {
-                where: { userId: hashUserId }, 
-                update: { status: 1 }, // update to middle status 
-            })
-
-            // TODO need to update User status once txn has finished
->>>>>>> 71165a2d
 
             res.status(200).json({ status: "success" })
         } catch (error) {
