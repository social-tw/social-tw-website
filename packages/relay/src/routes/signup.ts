--- conflicted
+++ resolved
@@ -58,17 +58,12 @@
         const { hashUserId } = req.body
         
         try {
-<<<<<<< HEAD
             const statusCode = await TransactionManager.appContract!!.queryUserStatus(hashUserId!!)
             console.log(statusCode)
             if (parseInt(statusCode) != UserRegisterStatus.INIT) {
                 throw new Error('Invalid status')
             }
 
-=======
-            var statusCode = await TransactionManager.appContract!!.queryUserStatus(hashUserId!!)
-            // console.log(statusCode)
->>>>>>> d1a12b0c
             const wallet = TransactionManager.wallet!!
             const signMsg = await wallet.signMessage(hashUserId!!.toString())
             console.log(signMsg)
