import { VoteAction } from './VoteAction'

export enum EventType {
    VOTE = 'VOTE',
    COMMENT = 'COMMENT',
}

export interface VoteMsg {
    postId: string
<<<<<<< HEAD
    epoch: number
    vote: VoteAction
=======
    // TODO: change to VoteAction
    vote: number
}

export interface CommentMsg {
    postId: string
    content: string
    epochKey: string
    epoch: number
>>>>>>> 80dc68d5
}<|MERGE_RESOLUTION|>--- conflicted
+++ resolved
@@ -7,12 +7,8 @@
 
 export interface VoteMsg {
     postId: string
-<<<<<<< HEAD
     epoch: number
     vote: VoteAction
-=======
-    // TODO: change to VoteAction
-    vote: number
 }
 
 export interface CommentMsg {
@@ -20,5 +16,4 @@
     content: string
     epochKey: string
     epoch: number
->>>>>>> 80dc68d5
 }