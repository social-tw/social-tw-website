--- conflicted
+++ resolved
@@ -1,10 +1,10 @@
-import { EpochKeyProof, EpochKeyLiteProof } from '@unirep/circuits'
+import { ethers } from 'ethers'
+import { Groth16Proof, PublicSignals } from 'snarkjs'
+import ABI from '@unirep-app/contracts/abi/UnirepApp.json'
+import { EpochKeyLiteProof, EpochKeyProof } from '@unirep/circuits'
+import { APP_ADDRESS } from '../config'
+import TransactionManager from '../singletons/TransactionManager'
 import { UnirepSocialSynchronizer } from '../synchornizer'
-import { PublicSignals, Groth16Proof } from 'snarkjs'
-import { ethers } from 'ethers'
-import ABI from '@unirep-app/contracts/abi/UnirepApp.json'
-import { APP_ADDRESS, LOAD_POST_COUNT } from '../config'
-import TransactionManager from '../singletons/TransactionManager'
 import { InternalError } from '../types/InternalError'
 
 class EpochKeyService {
@@ -49,16 +49,9 @@
     }
 
     async getAndVerifyLiteProof(
-<<<<<<< HEAD
-        publicSignals: (bigint | string)[],
-        proof: SnarkProof,
-        synchronizer: UnirepSocialSynchronizer,
-        originalEpochKey: String
-=======
         publicSignals: PublicSignals,
         proof: Groth16Proof,
         synchronizer: UnirepSocialSynchronizer
->>>>>>> f6277534
     ): Promise<EpochKeyLiteProof> {
         const epochKeyLiteProof = new EpochKeyLiteProof(
             publicSignals,
@@ -66,8 +59,14 @@
             synchronizer.prover
         )
 
-        if (originalEpochKey != epochKeyLiteProof.epochKey.toString()) {
-            throw new InternalError('Invalid epoch key', 400)
+        // get current epoch and unirep contract
+        const epoch = await synchronizer.loadCurrentEpoch()
+
+        // check if epoch is valid
+        const isEpochvalid =
+            epochKeyLiteProof.epoch.toString() === epoch.toString()
+        if (!isEpochvalid) {
+            throw new InternalError('Invalid Epoch', 400)
         }
 
         const isProofValid = await epochKeyLiteProof.verify()
