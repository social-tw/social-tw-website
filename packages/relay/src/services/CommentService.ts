--- conflicted
+++ resolved
@@ -1,22 +1,27 @@
 import { DB } from 'anondb'
-import { PublicSignals, Groth16Proof } from 'snarkjs'
+import { Helia } from 'helia'
+import { Groth16Proof, PublicSignals } from 'snarkjs'
 import { UnirepSocialSynchronizer } from '../synchornizer'
-import { Helia } from 'helia'
+import { Comment } from '../types/Comment'
+import { InternalError } from '../types/InternalError'
+import { Post } from '../types/Post'
 import { addActionCount } from '../utils/TransactionHelper'
+import { epochKeyService } from './EpochKeyService'
 import { ipfsService } from './IpfsService'
-import { epochKeyService } from './EpochKeyService'
-import { InternalError } from '../types/InternalError'
-import { Comment } from '../types/Comment'
-import { Post } from '../types/Post'
 
 export class CommentService {
-    async fetchComments(postId: string, db: DB): Promise<Comment[]> {
+    async fetchComments(
+        epks: string | undefined,
+        postId: string,
+        db: DB
+    ): Promise<Comment[]> {
         // TODO check condition below
         // FIXME: if epks or postID not exist?
         const comments = await db.findMany('Comment', {
             where: {
                 status: 1,
                 postId: postId,
+                epochKey: epks,
             },
             orderBy: {
                 publishedAt: 'desc',
@@ -87,54 +92,33 @@
     }
 
     async deleteComment(
-<<<<<<< HEAD
-        transactionHash: string,
-        publicSignals: (bigint | string)[],
-        proof: SnarkProof,
-=======
         commentId: string,
         publicSignals: PublicSignals,
         proof: Groth16Proof,
->>>>>>> f6277534
         synchronizer: UnirepSocialSynchronizer,
         db: DB
     ) {
         const comment: Comment = await db.findOne('Comment', {
             where: {
-                transactionHash,
+                status: 1,
+                commentId: commentId,
             },
         })
         if (!comment) {
             throw new InternalError('Comment does not exist', 400)
         }
 
-        if (!comment.commentId) {
-            console.log(
-                'comment does not have commentId, update deleted status only '
-            )
-            await db.update('Comment', {
-                where: {
-                    transactionHash,
-                },
-                update: {
-                    status: 2,
-                },
-            })
-            return
-        }
-
         const epochKeyLiteProof = await epochKeyService.getAndVerifyLiteProof(
             publicSignals,
             proof,
-            synchronizer,
-            comment.epochKey
+            synchronizer
         )
 
         const txnHash = await epochKeyService.callContract('editComment', [
             epochKeyLiteProof.publicSignals,
             epochKeyLiteProof.proof,
             comment.postId,
-            comment.commentId,
+            commentId,
             '',
         ])
 
