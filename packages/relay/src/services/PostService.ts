--- conflicted
+++ resolved
@@ -132,36 +132,6 @@
     ): Promise<Post[] | null> {
         let posts
         if (!query) {
-<<<<<<< HEAD
-            // Fetch posts without query
-            posts = await db.findMany('Post', {
-                where: {
-                    status: 1,
-                },
-            })
-        } else {
-            // TODO check epks is undefined case ?
-            // Fetch posts with query
-            posts = await db.findMany('Post', {
-                where: {
-                    epochKey: epks,
-                },
-                limit: LOAD_POST_COUNT,
-            })
-        }
-
-        // Check if posts were found
-        if (!posts) {
-            return null
-        }
-
-        // Fetch votes for each post and add to post object
-        const postsWithVotes = await Promise.all(
-            posts.map(async (post) => {
-                const votes = await db.findMany('Vote', {
-                    where: { postId: post._id },
-                })
-=======
             let posts: Post[]
             const start = (page - 1) * LOAD_POST_COUNT
             if (this.cache.length == 0) {
@@ -194,13 +164,8 @@
             },
             limit: LOAD_POST_COUNT,
         })
->>>>>>> e6ffe765
-
-                return { ...post, votes }
-            })
-        )
-
-        return postsWithVotes
+
+        return posts
     }
 
     async fetchMyAccountPosts(
