--- conflicted
+++ resolved
@@ -12,7 +12,6 @@
     return JSON.parse(json)
 }
 
-<<<<<<< HEAD
 export const createCheckReputationMiddleware = (
     synchronizer: UnirepSocialSynchronizer
 ) =>
@@ -35,34 +34,7 @@
         // check negative reputation
         const maxRep = reputationProof.maxRep
         const proveMaxRep = reputationProof.proveMaxRep
-        res.locals.isNegativeReputation =
-            maxRep > 0 && proveMaxRep > 0 ? true : false
+        res.locals.isNegativeReputation = maxRep > 0 && proveMaxRep > 0
 
         next()
-    }
-=======
-export const checkReputation = async function (req, res, next) {
-    // decode authorization
-    const authentication = req.headers.authentication
-    if (!authentication) {
-        throw InvalidAuthenticationError
-    }
-
-    const { publicSignals, proof } = base64ToJson(authentication)
-
-    // validate reputation proof
-    const isValid = await Prover.verifyProof('reputation', publicSignals, proof)
-    if (!isValid) {
-        throw InvalidReputationProofError
-    }
-
-    const data = new ReputationProof(publicSignals, proof)
-
-    // check negative reputation
-    const maxRep = data.maxRep
-    const proveMaxRep = data.proveMaxRep
-    res.locals.isNegativeReputation = maxRep > 0 && proveMaxRep > 0
-
-    next()
-}
->>>>>>> ae03a433
+    }