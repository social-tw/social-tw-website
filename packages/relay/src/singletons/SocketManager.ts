import { Server } from 'socket.io'
import { CLIENT_URL } from '../config'
import { DefaultEventsMap } from 'socket.io/dist/typed-events'
import * as http from 'http'
<<<<<<< HEAD
import { EventType, VoteMsg } from '../types/SocketTypes'
=======
import { CommentMsg, RoomType, VoteMsg } from '../types/SocketTypes'
>>>>>>> 80dc68d5

export class SocketManager {
    io: Server<DefaultEventsMap, DefaultEventsMap, DefaultEventsMap, any>

    constructor(httpServer: http.Server) {
        this.io = new Server(httpServer, {
            cors: {
                origin: CLIENT_URL,
                methods: ['GET', 'POST'],
            },
        })
        this.io.on('connection', (socket) => {
            console.log('a user connected')
            socket.on('disconnect', () => {
                console.log('user disconnected')
            })
            socket.join(RoomType.VOTE)
            socket.join(RoomType.COMMENT)
        })

        // assign this to singleton
        socketManager = this
    }

    emitVote = (vote: VoteMsg) => {
        this.io.emit(EventType.VOTE, vote)
    }

    emitComment = (comment: CommentMsg) => {
        this.io.to(RoomType.COMMENT).emit('comment', comment)
    }
}

export let socketManager: SocketManager<|MERGE_RESOLUTION|>--- conflicted
+++ resolved
@@ -2,11 +2,7 @@
 import { CLIENT_URL } from '../config'
 import { DefaultEventsMap } from 'socket.io/dist/typed-events'
 import * as http from 'http'
-<<<<<<< HEAD
-import { EventType, VoteMsg } from '../types/SocketTypes'
-=======
-import { CommentMsg, RoomType, VoteMsg } from '../types/SocketTypes'
->>>>>>> 80dc68d5
+import { EventType, CommentMsg, RoomType, VoteMsg } from '../types/SocketTypes'
 
 export class SocketManager {
     io: Server<DefaultEventsMap, DefaultEventsMap, DefaultEventsMap, any>
