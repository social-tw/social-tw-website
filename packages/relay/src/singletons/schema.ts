--- conflicted
+++ resolved
@@ -1,6 +1,6 @@
-import { schema } from '@unirep/core'
 import { TableData } from 'anondb/node'
 import { nanoid } from 'nanoid'
+import { schema } from '@unirep/core'
 
 const _schema = [
     {
@@ -21,13 +21,14 @@
         ],
     },
     {
-<<<<<<< HEAD
         name: 'User',
         primaryKey: 'userId',
         rows: [
             ['userId', 'String'],
             ['status', 'Int'], // 0: init, 1: registered
-=======
+        ],
+    },
+    {
         name: 'Post',
         rows: [
             {
@@ -64,7 +65,6 @@
                 type: 'Int',
                 default: () => 0,
             },
->>>>>>> 53cc3347
         ],
     },
 ]
