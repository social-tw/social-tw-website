--- conflicted
+++ resolved
@@ -3,13 +3,9 @@
 import fs from 'fs'
 import express from 'express'
 import { ethers } from 'ethers'
-<<<<<<< HEAD
 import { SQLiteConnector, PostgresConnector } from 'anondb/node.js'
-=======
 import { Server } from 'socket.io'
 import { createServer } from 'http'
-import { SQLiteConnector } from 'anondb/node.js'
->>>>>>> 393c2063
 
 // libraries
 import { UnirepSocialSynchronizer } from './synchornizer'
@@ -23,11 +19,8 @@
     DB_PATH,
     APP_ADDRESS,
     APP_ABI,
-<<<<<<< HEAD
     IS_IN_TEST,
-=======
     CLIENT_URL,
->>>>>>> 393c2063
 } from './config'
 import TransactionManager from './singletons/TransactionManager'
 
