import fetch from 'node-fetch'
import { ethers } from 'hardhat'
import { expect } from 'chai'

import { UserState } from '@unirep/core'
import { stringifyBigInts } from '@unirep/utils'

import { HTTP_SERVER } from './configs'
import { deployContracts, startServer } from './environment'

import { Server } from 'http'
import { userService } from '../src/services/UserService'
import { UnirepSocialSynchronizer } from '../src/synchornizer'
import { UserStateFactory } from './utils/UserStateFactory'

let snapshot: any
let express: Server
let userState: UserState
let sync: UnirepSocialSynchronizer

describe('POST /post', () => {
    beforeEach(async () => {
        snapshot = await ethers.provider.send('evm_snapshot', [])
        // deploy contracts
        const { unirep, app } = await deployContracts()
        // start server
        const { db, prover, provider, synchronizer, server } =
            await startServer(unirep, app)
        express = server
        sync = synchronizer
        const userStateFactory = new UserStateFactory(
            db,
            provider,
            prover,
            unirep,
            app
        )

        // initUserStatus
        var initUser = await userService.getLoginUser(db, '123', undefined)
        const wallet = ethers.Wallet.createRandom()
        userState = await userStateFactory.createUserState(initUser, wallet)
<<<<<<< HEAD
        userStateFactory.initUserState(userState)
=======
        await userStateFactory.initUserState(userState)
>>>>>>> 4174096b
        const { signupProof, publicSignals } = await userStateFactory.genProof(
            userState
        )
        // sign up
        await userService.signup(
            publicSignals,
            signupProof._snarkProof,
            initUser.hashUserId,
            false,
            synchronizer
        )

        await userState.waitForSync()
        const hasSignedUp = await userState.hasSignedUp()
        expect(hasSignedUp).equal(true)
    })

    afterEach(async () => {
        ethers.provider.send('evm_revert', [snapshot])
        express.close()
    })

    it('should create a post', async () => {
        // FIXME: Look for fuzzer to test content
        const testContent = 'test content'

        const epochKeyProof = await userState.genEpochKeyProof({
            nonce: 0,
        })

        const res: any = await fetch(`${HTTP_SERVER}/api/post`, {
            method: 'POST',
            headers: {
                'content-type': 'application/json',
            },
            body: JSON.stringify(
                stringifyBigInts({
                    content: testContent,
                    publicSignals: epochKeyProof.publicSignals,
                    proof: epochKeyProof.proof,
                })
            ),
        }).then((r) => {
            expect(r.status).equal(200)
            return r.json()
        })

        expect(res.post.status).equal(0)
        await ethers.provider.waitForTransaction(res.transaction)
        await sync.waitForSync()

        var posts: any = await fetch(`${HTTP_SERVER}/api/post`).then((r) => {
            expect(r.status).equal(200)
            return r.json()
        })

        expect(posts[0].transactionHash).equal(res.transaction)
        expect(posts[0].content).equal(testContent)
        expect(posts[0].status).equal(1)

        const mockEpk = epochKeyProof.epochKey + BigInt(1)

        posts = await fetch(
            `${HTTP_SERVER}/api/post?query=mocktype&epks=${mockEpk}`
        ).then((r) => {
            expect(r.status).equal(200)
            return r.json()
        })

        expect(posts.length).equal(0)
    })

    it('should post failed with wrong proof', async () => {
        const testContent = 'test content'

        var epochKeyProof = await userState.genEpochKeyProof({
            nonce: 0,
        })

        epochKeyProof.publicSignals[0] = BigInt(0)

        const res: any = await fetch(`${HTTP_SERVER}/api/post`, {
            method: 'POST',
            headers: {
                'content-type': 'application/json',
            },
            body: JSON.stringify(
                stringifyBigInts({
                    content: testContent,
                    publicSignals: epochKeyProof.publicSignals,
                    proof: epochKeyProof.proof,
                })
            ),
        }).then((r) => {
            expect(r.status).equal(400)
            return r.json()
        })

        expect(res.error).equal('Invalid proof')
    })
})<|MERGE_RESOLUTION|>--- conflicted
+++ resolved
@@ -40,11 +40,7 @@
         var initUser = await userService.getLoginUser(db, '123', undefined)
         const wallet = ethers.Wallet.createRandom()
         userState = await userStateFactory.createUserState(initUser, wallet)
-<<<<<<< HEAD
-        userStateFactory.initUserState(userState)
-=======
         await userStateFactory.initUserState(userState)
->>>>>>> 4174096b
         const { signupProof, publicSignals } = await userStateFactory.genProof(
             userState
         )
