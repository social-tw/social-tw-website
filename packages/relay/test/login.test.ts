import chai from 'chai'
import chaiHttp from 'chai-http'
import { expect } from 'chai'
import * as chaiAsPromise from 'chai-as-promised'
import nock from 'nock'
import { deployContracts, startServer } from './environment'
import { userService } from '../src/services/UserService'
import { TWITTER_CLIENT_ID, TWITTER_CLIENT_KEY } from '../src/config'
import { UserRegisterStatus } from '../src/enums/userRegisterStatus'
import { HTTP_SERVER, CLIENT_URL } from './configs'
import { ethers } from 'hardhat'
import { Server } from 'http'
import { UserStateFactory } from './utils/UserStateFactory'
import { DB } from 'anondb'
import { UnirepSocialSynchronizer } from '../src/synchornizer'
import { TransactionManager } from '../src/singletons/TransactionManager'

chai.use(chaiHttp)

const TWITTER_API = 'https://api.twitter.com'
const mockState = 'state'
const mockCode = 'testCode'
const mockUserId = '123456'
const wrongCode = 'wrong-code'
const token = btoa(`${TWITTER_CLIENT_ID}:${TWITTER_CLIENT_KEY}`)

describe('LOGIN /login', () => {
    let snapshot: any
    let anondb: DB
    let tm: TransactionManager
    let sync: UnirepSocialSynchronizer
    let express: Server
    let userStateFactory: UserStateFactory

    beforeEach(async () => {
        snapshot = await ethers.provider.send('evm_snapshot', [])
        // open promise testing
        chai.use(chaiAsPromise.default)
        // deploy contracts
        const { unirep, app } = await deployContracts()
        // start server
        const { db, prover, provider, TransactionManager, synchronizer, server } =
            await startServer(unirep, app)

        anondb = db
        tm = TransactionManager
        sync = synchronizer
        express = server
        userStateFactory = new UserStateFactory(
            db,
            provider,
            prover,
            unirep,
            app
        )
    })

    afterEach(async () => {
        await ethers.provider.send('evm_revert', [snapshot])
        express.close()
    })

    it('/api/login, return url', async () => {
        await chai
            .request(`${HTTP_SERVER}`)
            .get('/api/login')
            .then((res) => {
                expect(res.body.url).to.be.not.null
                expect(res).to.have.status(200)
            })
    })

    it('/api/user, init user with wrong code and return error', async () => {
        // Suppress console.error and restore original console.error
        const originalConsoleError = console.error
        console.log = console.error = console.warn = () => {}

        // mock with wrong code response
        nock(TWITTER_API, { encodedQueryParams: true })
            .post('/2/oauth2/token')
            .query({
                code: wrongCode,
                grant_type: 'authorization_code',
                client_id: TWITTER_CLIENT_ID,
                redirect_uri: /^.*$/,
            })
            .matchHeader('content-type', 'application/x-www-form-urlencoded')
            .matchHeader('authorization', `Basic ${token}`)
            .reply(400, {
                error: 'invalid_request',
                error_description:
                    'Value passed for the authorization code was invalid.',
            })

        nock(`${CLIENT_URL}`)
            .get('/')
            .query({
                error: 'apiError',
            })
            .reply(200)

        await chai
            .request(`${HTTP_SERVER}`)
            .get('/api/user')
            .set('content-type', 'application/json')
            .query({
                state: mockState,
                code: wrongCode,
            })
            .then((res) => {
                expect(res).to.have.status(200)
            })

        console.error = originalConsoleError
    })

    it('/api/user, init user', async () => {
        prepareUserLoginTwitterApiMock(mockUserId, mockCode, 'access-token')
        const user = await userService.getLoginUser(
            anondb,
            mockUserId,
            'access-token'
        )

        nock(`${CLIENT_URL}`)
            .get('/login')
            .query({
                code: user.hashUserId,
                status: user.status,
                token: user.token,
                signMsg: user.signMsg,
            })
            .reply(200)

        await chai
            .request(`${HTTP_SERVER}`)
            .get('/api/user')
            .set('content-type', 'application/json')
            .query({
                state: mockState,
                code: mockCode,
            })
            .then((res) => {
                expect(res).to.have.status(200)
            })
    })

    it('/api/signup, user sign up with wallet', async () => {
        prepareUserLoginTwitterApiMock(mockUserId, mockCode, 'access-token')
        const user = await userService.getLoginUser(
            anondb,
            mockUserId,
            'access-token'
        )
        const userState = await userStateFactory.createUserState(
            user,
            tm.wallet
        )
        await userStateFactory.initUserState(userState)
        const { signupProof, publicSignals } = await userStateFactory.genProof(
            userState
        )
<<<<<<< HEAD
        await userStateFactory.initUserState(userState)
        const { signupProof, publicSignals } = await userStateFactory.genProof(
            userState
        )
=======
>>>>>>> 4174096b

        await chai
            .request(`${HTTP_SERVER}`)
            .post('/api/signup')
            .set('content-type', 'application/json')
            .send({
                publicSignals: publicSignals,
                proof: signupProof._snarkProof,
                hashUserId: user.hashUserId,
                token: user.token,
                fromServer: false,
            })
            .then((res) => {
                expect(res.body.status).to.equal('success')
                expect(res.body.hash).to.be.not.null
                expect(res).to.have.status(200)
            })
    })

    it('/api/signup, user sign up with server', async () => {
        prepareUserLoginTwitterApiMock(mockUserId, mockCode, 'access-token')
        const user = await userService.getLoginUser(
            anondb,
            mockUserId,
            'access-token'
        )
        const userState = await userStateFactory.createUserState(user)
        await userStateFactory.initUserState(userState)
        const { signupProof, publicSignals } = await userStateFactory.genProof(
            userState
        )

        await chai
            .request(`${HTTP_SERVER}`)
            .post('/api/signup')
            .set('content-type', 'application/json')
            .send({
                publicSignals: publicSignals,
                proof: signupProof._snarkProof,
                hashUserId: user.hashUserId,
                token: user.token,
                fromServer: true,
            })
            .then((res) => {
                expect(res.body.status).to.equal('success')
                expect(res.body.hash).to.be.not.null
                expect(res).to.have.status(200)
            })
    })

    it('/api/signup, user not sign up with wrong proof and return error', async () => {
        prepareUserLoginTwitterApiMock(mockUserId, mockCode, 'access-token')
        const user = await userService.getLoginUser(
            anondb,
            mockUserId,
            'access-token'
        )
        const userState = await userStateFactory.createUserState(user)
        await userStateFactory.initUserState(userState)
        const { signupProof, publicSignals } = await userStateFactory.genProof(
            userState
        )
        signupProof.identityCommitment = BigInt(0)

        await chai
            .request(`${HTTP_SERVER}`)
            .post('/api/signup')
            .set('content-type', 'application/json')
            .query({
                publicSignals: publicSignals,
                proof: signupProof._snarkProof,
                hashUserId: user.hashUserId,
                token: user.token,
                fromServer: true,
            })
            .then((res) => {
                expect(res).to.have.status(500)
            })
    })

    it('/api/signup, handle duplicate signup', async () => {
        prepareUserLoginTwitterApiMock(mockUserId, mockCode, 'access-token')
        const user = await userService.getLoginUser(
            anondb,
            mockUserId,
            'access-token'
        )
        const userState = await userStateFactory.createUserState(user)
        await userStateFactory.initUserState(userState)
        let proof = await userStateFactory.genProof(userState)

        await chai
            .request(`${HTTP_SERVER}`)
            .post('/api/signup')
            .set('content-type', 'application/json')
            .send({
                publicSignals: proof.publicSignals,
                proof: proof.signupProof._snarkProof,
                hashUserId: user.hashUserId,
                token: user.token,
                fromServer: true,
            })
            .then((res) => {
                expect(res.body.status).to.equal('success')
                expect(res.body.hash).to.be.not.null
                expect(res).to.have.status(200)
            })

        // signup again with the same hash user id
        await userState.waitForSync()
        proof = await userStateFactory.genProof(userState)

        await chai
            .request(`${HTTP_SERVER}`)
            .post('/api/signup')
            .set('content-type', 'application/json')
            .send({
                publicSignals: proof.publicSignals,
                proof: proof.signupProof._snarkProof,
                hashUserId: user.hashUserId,
                token: user.token,
                fromServer: true,
            })
            .then((res) => {
                expect(res).to.have.status(400)
            })
    })

    it('/api/login, registered user with own wallet', async () => {
        prepareUserLoginTwitterApiMock(mockUserId, mockCode, 'access-token')
        const user = await userService.getLoginUser(
            anondb,
            mockUserId,
            'access-token'
        )
        const userState = await userStateFactory.createUserState(
            user,
            tm.wallet
        )
        await userStateFactory.initUserState(userState)
        let proof = await userStateFactory.genProof(userState)

        await chai
            .request(`${HTTP_SERVER}`)
            .post('/api/signup')
            .set('content-type', 'application/json')
            .send({
                publicSignals: proof.publicSignals,
                proof: proof.signupProof._snarkProof,
                hashUserId: user.hashUserId,
                token: user.token,
                fromServer: false,
            })
            .then((res) => {
                expect(res.body.status).to.equal('success')
                expect(res.body.hash).to.be.not.null
                expect(res).to.have.status(200)
            })
<<<<<<< HEAD
            .catch(async (err: Error) => {
                // 0x53d3ff53 means wrong epoch
                if (err.message.includes('0x53d3ff53')) {
                    // update epoch
                    await userState.waitForSync()
                    proof = await userStateFactory.genProof(userState)
                    await chai
                        .request(`${HTTP_SERVER}`)
                        .post('/api/signup')
                        .set('content-type', 'application/json')
                        .send({
                            publicSignals: proof.publicSignals,
                            proof: proof.signupProof._snarkProof,
                            hashUserId: user.hashUserId,
                            token: user.token,
                            fromServer: false,
                        })
                        .then((res) => {
                            expect(res.body.status).to.equal('success')
                            expect(res.body.hash).to.be.not.null
                            expect(res).to.have.status(200)
                        })
                } else {
                    console.log(err.message)
                }
            })
=======
>>>>>>> 4174096b

        await sync.waitForSync()
        const registeredUser = await userService.getLoginUser(
            anondb,
            mockUserId,
            'access-token'
        )
        expect(registeredUser.status).to.equal(UserRegisterStatus.REGISTERER)
    })

    it('/api/login, registered user with server wallet', async () => {
        prepareUserLoginTwitterApiMock(mockUserId, mockCode, 'access-token')
        const user = await userService.getLoginUser(
            anondb,
            mockUserId,
            'access-token'
        )
        const userState = await userStateFactory.createUserState(user)
        await userStateFactory.initUserState(userState)
        let proof = await userStateFactory.genProof(userState)

        await chai
            .request(`${HTTP_SERVER}`)
            .post('/api/signup')
            .set('content-type', 'application/json')
            .send({
                publicSignals: proof.publicSignals,
                proof: proof.signupProof._snarkProof,
                hashUserId: user.hashUserId,
                token: user.token,
                fromServer: true,
            })
            .then((res) => {
                expect(res.body.status).to.equal('success')
                expect(res.body.hash).to.be.not.null
                expect(res).to.have.status(200)
            })
<<<<<<< HEAD
            .catch(async (err: Error) => {
                // 0x53d3ff53 means wrong epoch
                if (err.message.includes('0x53d3ff53')) {
                    // update epoch
                    await userState.waitForSync()
                    proof = await userStateFactory.genProof(userState)
                    await chai
                        .request(`${HTTP_SERVER}`)
                        .post('/api/signup')
                        .set('content-type', 'application/json')
                        .send({
                            publicSignals: proof.publicSignals,
                            proof: proof.signupProof._snarkProof,
                            hashUserId: user.hashUserId,
                            token: user.token,
                            fromServer: false,
                        })
                        .then((res) => {
                            expect(res.body.status).to.equal('success')
                            expect(res.body.hash).to.be.not.null
                            expect(res).to.have.status(200)
                        })
                } else {
                    console.log(err.message)
                }
            })
=======
>>>>>>> 4174096b

        await sync.waitForSync()
        const registeredUser = await userService.getLoginUser(
            anondb,
            mockUserId,
            'access-token'
        )
        expect(registeredUser.status).to.equal(
            UserRegisterStatus.REGISTERER_SERVER
        )
    })
})

function prepareUserLoginTwitterApiMock(
    userId: string,
    code: string,
    accessToken: string
) {
    nock(TWITTER_API, { encodedQueryParams: true })
        .post('/2/oauth2/token')
        .query({
            code: code,
            grant_type: 'authorization_code',
            code_verifier: /^.*$/,
            client_id: TWITTER_CLIENT_ID,
            redirect_uri: /^.*$/,
        })
        .matchHeader('content-type', 'application/x-www-form-urlencoded')
        .matchHeader('authorization', `Basic ${token}`)
        .reply(200, {
            token_type: 'bearer',
            refresh_token: 'mock-refresh-token',
            access_token: accessToken,
        })

    nock(TWITTER_API)
        .post('/2/oauth2/token')
        .query({
            client_id: TWITTER_CLIENT_ID,
            grant_type: 'refresh_token',
            refresh_token: 'mock-refresh-token',
        })
        .matchHeader('Content-type', 'application/x-www-form-urlencoded')
        .matchHeader('Authorization', `Basic ${token}`)
        .reply(200, {
            access_token: accessToken,
        })

    nock(TWITTER_API, { encodedQueryParams: true })
        .get('/2/users/me')
        .matchHeader('Authorization', `Bearer ${accessToken}`)
        .reply(200, {
            data: {
                id: userId,
                name: 'SocialTWDev',
                username: 'SocialTWDev',
            },
        })
}<|MERGE_RESOLUTION|>--- conflicted
+++ resolved
@@ -160,13 +160,6 @@
         const { signupProof, publicSignals } = await userStateFactory.genProof(
             userState
         )
-<<<<<<< HEAD
-        await userStateFactory.initUserState(userState)
-        const { signupProof, publicSignals } = await userStateFactory.genProof(
-            userState
-        )
-=======
->>>>>>> 4174096b
 
         await chai
             .request(`${HTTP_SERVER}`)
@@ -325,35 +318,6 @@
                 expect(res.body.hash).to.be.not.null
                 expect(res).to.have.status(200)
             })
-<<<<<<< HEAD
-            .catch(async (err: Error) => {
-                // 0x53d3ff53 means wrong epoch
-                if (err.message.includes('0x53d3ff53')) {
-                    // update epoch
-                    await userState.waitForSync()
-                    proof = await userStateFactory.genProof(userState)
-                    await chai
-                        .request(`${HTTP_SERVER}`)
-                        .post('/api/signup')
-                        .set('content-type', 'application/json')
-                        .send({
-                            publicSignals: proof.publicSignals,
-                            proof: proof.signupProof._snarkProof,
-                            hashUserId: user.hashUserId,
-                            token: user.token,
-                            fromServer: false,
-                        })
-                        .then((res) => {
-                            expect(res.body.status).to.equal('success')
-                            expect(res.body.hash).to.be.not.null
-                            expect(res).to.have.status(200)
-                        })
-                } else {
-                    console.log(err.message)
-                }
-            })
-=======
->>>>>>> 4174096b
 
         await sync.waitForSync()
         const registeredUser = await userService.getLoginUser(
@@ -391,35 +355,6 @@
                 expect(res.body.hash).to.be.not.null
                 expect(res).to.have.status(200)
             })
-<<<<<<< HEAD
-            .catch(async (err: Error) => {
-                // 0x53d3ff53 means wrong epoch
-                if (err.message.includes('0x53d3ff53')) {
-                    // update epoch
-                    await userState.waitForSync()
-                    proof = await userStateFactory.genProof(userState)
-                    await chai
-                        .request(`${HTTP_SERVER}`)
-                        .post('/api/signup')
-                        .set('content-type', 'application/json')
-                        .send({
-                            publicSignals: proof.publicSignals,
-                            proof: proof.signupProof._snarkProof,
-                            hashUserId: user.hashUserId,
-                            token: user.token,
-                            fromServer: false,
-                        })
-                        .then((res) => {
-                            expect(res.body.status).to.equal('success')
-                            expect(res.body.hash).to.be.not.null
-                            expect(res).to.have.status(200)
-                        })
-                } else {
-                    console.log(err.message)
-                }
-            })
-=======
->>>>>>> 4174096b
 
         await sync.waitForSync()
         const registeredUser = await userService.getLoginUser(
