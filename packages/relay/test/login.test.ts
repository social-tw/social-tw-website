--- conflicted
+++ resolved
@@ -6,15 +6,11 @@
 import nock from 'nock'
 import { deployContracts, startServer } from './environment'
 import { userService } from '../src/services/UserService'
-<<<<<<< HEAD
-import { TWITTER_CLIENT_ID, TWITTER_CLIENT_KEY } from '../src/config'
-=======
 import {
     CALLBACK_URL,
     TWITTER_CLIENT_ID,
     TWITTER_CLIENT_KEY,
 } from '../src/config'
->>>>>>> 3ea1dc68
 import { UserRegisterStatus } from '../src/enums/userRegisterStatus'
 import { HTTP_SERVER, CLIENT_URL } from './configs'
 import { ethers } from 'hardhat'
@@ -23,12 +19,8 @@
 import { Server } from 'http'
 import { SQLiteConnector } from 'anondb/node.js'
 
-<<<<<<< HEAD
-chai.use(chaiHttp);
-=======
 import fetch from 'node-fetch'
 chai.use(chaiHttp)
->>>>>>> 3ea1dc68
 
 describe('LOGIN /login', () => {
     const TWITTER_API = 'https://api.twitter.com'
@@ -39,36 +31,17 @@
     const wrongCode = 'wrong-code'
     const token = btoa(`${TWITTER_CLIENT_ID}:${TWITTER_CLIENT_KEY}`)
     let userState: UserState
-<<<<<<< HEAD
-    let app, unirep;
-    let db: SQLiteConnector, prover, provider, TransactionManager;
-    let synchronizer: Synchronizer, server: Server;
-    let hashMockUserId: string
-=======
     let app, unirep
     let db, prover, provider, TransactionManager, synchronizer, server: Server
->>>>>>> 3ea1dc68
     before(async () => {
         // open promise testing
         chai.use(chaiAsPromise.default)
         // deploy contracts
         ;({ unirep, app } = await deployContracts())
         // start server
-        ({ db, prover, provider, TransactionManager, synchronizer, server } = await startServer(
-            unirep,
-            app
-        ));
-
-        const hash = crypto.createHash('sha3-224')
-        hashMockUserId = `0x${hash.update(mockUserId).digest('hex')}`
     })
 
     beforeEach(async () => {
-<<<<<<< HEAD
-        // mock twitter api behavior
-        const accessToken = "test_access_token"
-        nock(TWITTER_API, { "encodedQueryParams": true })
-=======
         ;({ db, prover, provider, TransactionManager, synchronizer, server } =
             await startServer(unirep, app))
     })
@@ -80,7 +53,6 @@
     it('/api/login should return url', async () => {
         const accessToken = 'test_access_token'
         nock(TWITTER_API, { encodedQueryParams: true })
->>>>>>> 3ea1dc68
             .post('/2/oauth2/token')
             .query(true) // Match any query parameters
             .matchHeader('content-type', 'application/x-www-form-urlencoded')
@@ -129,57 +101,6 @@
             .get('/2/users/me')
             .matchHeader('Authorization', `Bearer ${accessToken}`)
             .reply(200, {
-<<<<<<< HEAD
-                "data": {
-                    "id": mockUserId,
-                    "name": "SocialTWDev",
-                    "username": "SocialTWDev"
-                }
-            });
-    })
-
-    it('/api/login return url', async () => {
-        await chai.request(`${HTTP_SERVER}`)
-            .get('/api/login')
-            .then(res => {
-                expect(res.body.url).to.be.not.null;
-                expect(res).to.have.status(200);
-            })
-    })
-
-    it('/api/user init user with wrong code and return error', async () => {
-        // Suppress console.error and restore original console.error
-        const originalConsoleError = console.error;
-        console.log = console.error = console.warn = () => { };
-        
-        nock(`${CLIENT_URL}`)
-            .get('/')
-            .matchHeader("accept-encoding", "gzip, deflate")
-            .query({
-                error: "apiError",
-            })
-            .reply(200);
-        await chai.request(`${HTTP_SERVER}`)
-            .get('/api/user')
-            .set('content-type', 'application/json')
-            .query({
-                state: mockState,
-                code: wrongCode,
-            })
-            .then(res => {
-                expect(res).to.have.status(200);
-            })
-
-        console.error = originalConsoleError;
-    })
-
-    it('/api/user init user', async () => {
-        nock(`${CLIENT_URL}`)
-            .get('/login')
-            .query({
-                code: hashMockUserId,
-                status: `${UserRegisterStatus.INIT}`,
-=======
                 data: {
                     id: mockUserId,
                     name: 'SocialTWDev',
@@ -327,7 +248,6 @@
             .query({
                 code: '0x6be790258b73da9441099c4cb6aeec1f0c883152dd74e7581b70a648',
                 status: '1',
->>>>>>> 3ea1dc68
             })
             .reply(200)
         await chai
@@ -341,29 +261,6 @@
             .then((res) => {
                 expect(res).to.have.status(200)
             })
-<<<<<<< HEAD
-            .catch(err => {
-                expect(err).to.be.null;
-            })
-    })
-
-    it('/api/identity before wallet sign up and after init user', async () => {
-        const wallet = TransactionManager.wallet!!
-        const expectedSignMsg = await wallet.signMessage(hashMockUserId)
-
-        await chai.request(`${HTTP_SERVER}`)
-            .post('/api/identity')
-            .set('content-type', 'application/json')
-            .send({
-                hashUserId: hashMockUserId
-            })
-            .then(res => {
-                expect(res.body.signMsg).to.equal(expectedSignMsg);
-                expect(res).to.have.status(200);
-            })
-    })
-
-=======
             .catch((err) => {
                 // Handle or assert error here
                 expect(err).to.be.null
@@ -393,7 +290,6 @@
             })
     })
 
->>>>>>> 3ea1dc68
     it('/api/signup, user should sign up with wallet', async () => {
         // TODO: encapsulate below to a function within original code
         const initUser = await userService.getLoginOrInitUser(mockUserId)
@@ -413,12 +309,8 @@
         const signupProof = await userState.genUserSignUpProof()
         var publicSignals = signupProof.publicSignals.map((n) => n.toString())
 
-<<<<<<< HEAD
-        await chai.request(`${HTTP_SERVER}`)
-=======
-        await chai
-            .request(`${HTTP_SERVER}`)
->>>>>>> 3ea1dc68
+        await chai
+            .request(`${HTTP_SERVER}`)
             .post('/api/signup')
             .set('content-type', 'application/json')
             .send({
@@ -427,15 +319,6 @@
                 hashUserId: initUser.hashUserId,
                 fromServer: false,
             })
-<<<<<<< HEAD
-            .then(res => {
-                expect(res.body.status).to.equal('success');
-                expect(res.body.hash).to.be.not.null;
-                expect(res).to.have.status(200);
-            })
-            .catch(err => {
-                expect(err).to.be.null;
-=======
             .then((res) => {
                 expect(res).to.have.status(200)
             })
@@ -443,15 +326,10 @@
                 // Handle or assert error here
                 console.log(err)
                 expect(err).to.be.null
->>>>>>> 3ea1dc68
             })
     })
 
     it('/api/signup, user should sign up with server', async () => {
-<<<<<<< HEAD
-    })
-
-=======
         const initUser = await userService.getLoginOrInitUser(mockUserId2)
         const hashUserId = initUser.hashUserId
         let signature        
@@ -509,7 +387,6 @@
                 expect(err).to.be.null
             })
     })
->>>>>>> 3ea1dc68
 
     it('/api/signup, user should not sign up with wrong proof and return error', async () => {
         // TODO: encapsulate below to a function within original code
@@ -533,36 +410,6 @@
         let publicSignals = wrongSignupProof.publicSignals.map((n) => n.toString())
         wrongSignupProof.identityCommitment = BigInt(0)
 
-<<<<<<< HEAD
-        chai.request(`${HTTP_SERVER}`)
-        .get('/api/signup')
-        .set('content-type', 'application/json')
-        .query({
-            publicSignals: publicSignals,
-            proof: wrongSignupProof,
-            hashUserId: mockUserId,
-            fromServer: false,
-        })
-        .end((err, res) => {
-            expect(err).to.exist;
-            expect(err.status).to.equal(500);
-        })
-    })*/
-
-    it('/api/signup handle duplicate signup', async () => {
-
-    })
-
-    it('loginStatus', async () => {
-    })
-
-
-    after(async () => {
-        db.close();
-        synchronizer.stop();
-        server.close();
-    })
-=======
         await chai
             .request(`${HTTP_SERVER}`)
             .post('/api/signup')
@@ -590,5 +437,4 @@
     })
     
     */
->>>>>>> 3ea1dc68
 })