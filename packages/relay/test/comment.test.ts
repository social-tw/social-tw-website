import { expect } from 'chai'
import { ethers } from 'hardhat'
import { Server } from 'http'
import fetch from 'node-fetch'
import { io } from 'socket.io-client'
import { CircuitConfig } from '@unirep/circuits'
import { UserState } from '@unirep/core'
import {
    genStateTreeLeaf,
    IncrementalMerkleTree,
    stringifyBigInts,
} from '@unirep/utils'
import { userService } from '../src/services/UserService'
<<<<<<< HEAD
import { UnirepSocialSynchronizer } from '../src/services/singletons/UnirepSocialSynchronizer'
import { UserStateFactory } from './utils/UserStateFactory'
=======
import { UnirepSocialSynchronizer } from '../src/synchornizer'
import { Post } from '../src/types/Post'
import { HTTP_SERVER } from './configs'
import { deployContracts, startServer } from './environment'
>>>>>>> 3eacf227
import { genEpochKeyProof, randomData } from './utils/genProof'
import { post } from './utils/post'
import { signUp } from './utils/signUp'
import { UserStateFactory } from './utils/UserStateFactory'

const { STATE_TREE_DEPTH } = CircuitConfig.default

describe('COMMENT /comment', function () {
    let snapshot: any
    let express: Server
    let userState: UserState
    let sync: UnirepSocialSynchronizer
    let chainId: number

    before(async function () {
        snapshot = await ethers.provider.send('evm_snapshot', [])
        // deploy contracts
        const { unirep, app } = await deployContracts(1000)
        // start server
        const { db, prover, provider, synchronizer, server } =
            await startServer(unirep, app)
        express = server
        sync = synchronizer
        const userStateFactory = new UserStateFactory(
            db,
            provider,
            prover,
            unirep,
            app,
            synchronizer
        )

        // initUserStatus
        let initUser = await userService.getLoginUser(db, '123', undefined)
        const wallet = ethers.Wallet.createRandom()
        userState = await signUp(
            initUser,
            userStateFactory,
            userService,
            synchronizer,
            wallet
        )

        await userState.waitForSync()
        const hasSignedUp = await userState.hasSignedUp()

        expect(hasSignedUp).equal(true)

        const result = await post(userState)
        await ethers.provider.waitForTransaction(result.transaction)
        await sync.waitForSync()

        await fetch(`${HTTP_SERVER}/api/post/0`).then(async (r) => {
            expect(r.status).equal(200)
            const post = (await r.json()) as Post
            expect(post.status).equal(1)
        })

        chainId = await unirep.chainid()
    })

    after(async function () {
        await ethers.provider.send('evm_revert', [snapshot])
        userState.stop()
        express.close()
    })

    it('should create a comment', async function () {
        // TODO: Look for fuzzer to test content
        const testContent = 'test content'
        let epochKeyProof = await userState.genEpochKeyProof({
            nonce: 1,
        })

        // set up socket listener
        const clientSocket = io(HTTP_SERVER)
        clientSocket.on('comment', (...args) => {
            const [comment] = args
            expect(comment.postId).equal('0')
            expect(comment.content).equal(testContent)
            expect(comment.epochKey).equal(epochKeyProof.epochKey)
            expect(comment.epoch).equal(epochKeyProof.epoch)
            clientSocket.close()
        })

        // create a comment
        const result: any = await fetch(`${HTTP_SERVER}/api/comment`, {
            method: 'POST',
            headers: {
                'content-type': 'application/json',
            },
            body: JSON.stringify(
                stringifyBigInts({
                    content: testContent,
                    postId: 0,
                    publicSignals: epochKeyProof.publicSignals,
                    proof: epochKeyProof.proof,
                })
            ),
        }).then((r) => {
            expect(r.status).equal(200)
            return r.json()
        })

        await ethers.provider.waitForTransaction(result.transaction)
        await sync.waitForSync()

        // comment on the post
        let comments: any = await fetch(
            `${HTTP_SERVER}/api/comment?epks=${epochKeyProof.epochKey}&postId=0`
        ).then((r) => {
            expect(r.status).equal(200)
            return r.json()
        })

        expect(comments[0].transactionHash).equal(result.transaction)
        expect(comments[0].content).equal(testContent)
        expect(comments[0].status).equal(1)
    })

    it('should comment failed with wrong proof', async function () {
        const testContent = 'test content'

        var epochKeyProof = await userState.genEpochKeyProof({
            nonce: 2,
        })

        epochKeyProof.publicSignals[0] = BigInt(0)

        const res: any = await fetch(`${HTTP_SERVER}/api/comment`, {
            method: 'POST',
            headers: {
                'content-type': 'application/json',
            },
            body: JSON.stringify(
                stringifyBigInts({
                    content: testContent,
                    postId: 0,
                    publicSignals: epochKeyProof.publicSignals,
                    proof: epochKeyProof.proof,
                })
            ),
        }).then((r) => {
            expect(r.status).equal(400)
            return r.json()
        })

        expect(res.error).equal('Invalid proof')
    })

    it('should comment failed with wrong epoch', async function () {
        const testContent = 'invalid epoch'

        // generating a proof with wrong epoch
        const wrongEpoch = 44444
        const attesterId = await userState.sync.attesterId
        const epoch = await userState.latestTransitionedEpoch(attesterId)
        const tree = await userState.sync.genStateTree(epoch, attesterId)
        const leafIndex = await userState.latestStateTreeLeafIndex(
            epoch,
            attesterId
        )
        const id = userState.id
        const data = randomData()
        const epochKeyProof = await genEpochKeyProof({
            id,
            tree,
            leafIndex,
            epoch: wrongEpoch,
            nonce: 2,
            chainId,
            attesterId,
            data,
        })

        const res: any = await fetch(`${HTTP_SERVER}/api/comment`, {
            method: 'POST',
            headers: {
                'content-type': 'application/json',
            },
            body: JSON.stringify(
                stringifyBigInts({
                    content: testContent,
                    postId: 0,
                    publicSignals: epochKeyProof.publicSignals,
                    proof: epochKeyProof.proof,
                })
            ),
        }).then((r) => {
            expect(r.status).equal(400)
            return r.json()
        })

        expect(res.error).equal('Invalid Epoch')
    })

    it('should comment failed with wrong state tree', async function () {
        const testContent = 'invalid state tree'

        // generating a proof with wrong epoch
        const attesterId = await userState.sync.attesterId
        const epoch = await userState.latestTransitionedEpoch(attesterId)
        const tree = new IncrementalMerkleTree(STATE_TREE_DEPTH)
        const data = randomData()
        const id = userState.id
        const leaf = genStateTreeLeaf(
            id.secret,
            attesterId,
            epoch,
            data,
            chainId
        )
        tree.insert(leaf)
        const epochKeyProof = await genEpochKeyProof({
            id,
            tree,
            leafIndex: 0,
            epoch,
            nonce: 2,
            chainId,
            attesterId,
            data,
        })

        const res: any = await fetch(`${HTTP_SERVER}/api/comment`, {
            method: 'POST',
            headers: {
                'content-type': 'application/json',
            },
            body: JSON.stringify(
                stringifyBigInts({
                    content: testContent,
                    postId: 0,
                    publicSignals: epochKeyProof.publicSignals,
                    proof: epochKeyProof.proof,
                })
            ),
        }).then((r) => {
            expect(r.status).equal(400)
            return r.json()
        })

        expect(res.error).equal('Invalid State Tree')
    })

    it('delete the comment failed with wrong epoch key', async function () {
        let epochKeyProof = await userState.genEpochKeyLiteProof({
            nonce: 0,
        })

        epochKeyProof.publicSignals[1] = BigInt(0)

        // create a comment
        const result: any = await fetch(`${HTTP_SERVER}/api/comment`, {
            method: 'DELETE',
            headers: {
                'content-type': 'application/json',
            },
            body: JSON.stringify(
                stringifyBigInts({
                    commentId: 0,
                    publicSignals: epochKeyProof.publicSignals,
                    proof: epochKeyProof.proof,
                })
            ),
        }).then((r) => {
            expect(r.status).equal(400)
            return r.json()
        })

        expect(result.error).equal('Invalid proof')
    })

    it('delete the comment success', async function () {
        let epochKeyProof = await userState.genEpochKeyLiteProof({
            nonce: 1,
        })

        // create a comment
        const result: any = await fetch(`${HTTP_SERVER}/api/comment`, {
            method: 'DELETE',
            headers: {
                'content-type': 'application/json',
            },
            body: JSON.stringify(
                stringifyBigInts({
                    commentId: 0,
                    publicSignals: epochKeyProof.publicSignals,
                    proof: epochKeyProof.proof,
                })
            ),
        }).then((r) => {
            expect(r.status).equal(200)
            return r.json()
        })

        await ethers.provider.waitForTransaction(result.transaction)
        await sync.waitForSync()

        // check comment exist
        let comments: any = await fetch(
            `${HTTP_SERVER}/api/comment?postId=0`
        ).then((r) => {
            expect(r.status).equal(200)
            return r.json()
        })

        expect(comments.length).equal(0)
    })
})<|MERGE_RESOLUTION|>--- conflicted
+++ resolved
@@ -11,19 +11,14 @@
     stringifyBigInts,
 } from '@unirep/utils'
 import { userService } from '../src/services/UserService'
-<<<<<<< HEAD
 import { UnirepSocialSynchronizer } from '../src/services/singletons/UnirepSocialSynchronizer'
 import { UserStateFactory } from './utils/UserStateFactory'
-=======
-import { UnirepSocialSynchronizer } from '../src/synchornizer'
 import { Post } from '../src/types/Post'
 import { HTTP_SERVER } from './configs'
 import { deployContracts, startServer } from './environment'
->>>>>>> 3eacf227
 import { genEpochKeyProof, randomData } from './utils/genProof'
 import { post } from './utils/post'
 import { signUp } from './utils/signUp'
-import { UserStateFactory } from './utils/UserStateFactory'
 
 const { STATE_TREE_DEPTH } = CircuitConfig.default
 
