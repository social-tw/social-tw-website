--- conflicted
+++ resolved
@@ -44,7 +44,7 @@
             prover,
             unirep,
             app,
-            synchronizer,
+            synchronizer
         )
 
         // initUserStatus
@@ -55,7 +55,7 @@
             userStateFactory,
             userService,
             synchronizer,
-            wallet,
+            wallet
         )
 
         await userState.waitForSync()
@@ -112,7 +112,7 @@
                     postId: 0,
                     publicSignals: epochKeyProof.publicSignals,
                     proof: epochKeyProof.proof,
-                }),
+                })
             ),
         }).then((r) => {
             expect(r.status).equal(200)
@@ -124,7 +124,7 @@
 
         // comment on the post
         let comments: any = await fetch(
-            `${HTTP_SERVER}/api/comment?epks=${epochKeyProof.epochKey}&postId=0`,
+            `${HTTP_SERVER}/api/comment?epks=${epochKeyProof.epochKey}&postId=0`
         ).then((r) => {
             expect(r.status).equal(200)
             return r.json()
@@ -155,7 +155,7 @@
                     postId: 0,
                     publicSignals: epochKeyProof.publicSignals,
                     proof: epochKeyProof.proof,
-                }),
+                })
             ),
         }).then((r) => {
             expect(r.status).equal(400)
@@ -175,7 +175,7 @@
         const tree = await userState.sync.genStateTree(epoch, attesterId)
         const leafIndex = await userState.latestStateTreeLeafIndex(
             epoch,
-            attesterId,
+            attesterId
         )
         const id = userState.id
         const data = randomData()
@@ -201,7 +201,7 @@
                     postId: 0,
                     publicSignals: epochKeyProof.publicSignals,
                     proof: epochKeyProof.proof,
-                }),
+                })
             ),
         }).then((r) => {
             expect(r.status).equal(400)
@@ -225,7 +225,7 @@
             attesterId,
             epoch,
             data,
-            chainId,
+            chainId
         )
         tree.insert(leaf)
         const epochKeyProof = await genEpochKeyProof({
@@ -250,7 +250,7 @@
                     postId: 0,
                     publicSignals: epochKeyProof.publicSignals,
                     proof: epochKeyProof.proof,
-                }),
+                })
             ),
         }).then((r) => {
             expect(r.status).equal(400)
@@ -278,7 +278,7 @@
                     commentId: 0,
                     publicSignals: epochKeyProof.publicSignals,
                     proof: epochKeyProof.proof,
-                }),
+                })
             ),
         }).then((r) => {
             expect(r.status).equal(400)
@@ -288,12 +288,9 @@
         expect(result.error).equal('Invalid proof')
     })
 
-<<<<<<< HEAD
-    it('delete the comment failed with wrong epoch', async function () {
-        const wrongEpoch = 44444
+    it('delete the comment success', async function () {
         let epochKeyProof = await userState.genEpochKeyLiteProof({
-            nonce: 0,
-            epoch: wrongEpoch,
+            nonce: 1,
         })
 
         // create a comment
@@ -307,35 +304,7 @@
                     commentId: 0,
                     publicSignals: epochKeyProof.publicSignals,
                     proof: epochKeyProof.proof,
-                }),
-            ),
-        }).then((r) => {
-            expect(r.status).equal(400)
-            return r.json()
-        })
-
-        expect(result.error).equal('Invalid Epoch')
-    })
-
-=======
->>>>>>> 6646d902
-    it('delete the comment success', async function () {
-        let epochKeyProof = await userState.genEpochKeyLiteProof({
-            nonce: 1,
-        })
-
-        // create a comment
-        const result: any = await fetch(`${HTTP_SERVER}/api/comment`, {
-            method: 'DELETE',
-            headers: {
-                'content-type': 'application/json',
-            },
-            body: JSON.stringify(
-                stringifyBigInts({
-                    commentId: 0,
-                    publicSignals: epochKeyProof.publicSignals,
-                    proof: epochKeyProof.proof,
-                }),
+                })
             ),
         }).then((r) => {
             expect(r.status).equal(200)
@@ -347,7 +316,7 @@
 
         // check comment exist
         let comments: any = await fetch(
-            `${HTTP_SERVER}/api/comment?postId=0`,
+            `${HTTP_SERVER}/api/comment?postId=0`
         ).then((r) => {
             expect(r.status).equal(200)
             return r.json()
