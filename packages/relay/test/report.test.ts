--- conflicted
+++ resolved
@@ -3,12 +3,8 @@
 import { stringifyBigInts } from '@unirep/utils'
 import { DB } from 'anondb'
 import { expect } from 'chai'
-<<<<<<< HEAD
-import hardhat_1, { ethers } from 'hardhat'
-=======
 import { ethers } from 'hardhat'
 import { jsonToBase64 } from '../src/middlewares/CheckReputationMiddleware'
->>>>>>> 1eedb575
 import { commentService } from '../src/services/CommentService'
 import { reportService } from '../src/services/ReportService'
 import { userService } from '../src/services/UserService'
