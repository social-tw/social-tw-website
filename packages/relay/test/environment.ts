--- conflicted
+++ resolved
@@ -13,10 +13,7 @@
 import http from 'http'
 import { PRIVATE_KEY } from '../src/config'
 import { SocketManager } from '../src/singletons/SocketManager'
-<<<<<<< HEAD
 import { postService } from '../src/services/PostService'
-=======
->>>>>>> 9336c96f
 
 __dirname = path.join(__dirname, '..', 'src')
 
@@ -89,10 +86,7 @@
         TransactionManager,
         synchronizer,
         server,
-<<<<<<< HEAD
         postService,
-=======
         socketManager,
->>>>>>> 9336c96f
     }
 }