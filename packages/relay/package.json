--- conflicted
+++ resolved
@@ -7,11 +7,8 @@
     "license": "ISC",
     "repository": "git+https://github.com/Unirep/create-unirep-app.git",
     "scripts": {
-<<<<<<< HEAD
         "build": "tsc && yarn keys",
-=======
         "build": "yarn keys",
->>>>>>> 7f80f15b
         "start": "ts-node ./src/index.ts",
         "debug": "node --inspect -r ts-node/register ./src/index.ts",
         "keys": "sh scripts/loadKeys.sh",
