--- conflicted
+++ resolved
@@ -17,13 +17,7 @@
         "@helia/json": "^1.0.0",
         "@types/crypto-js": "^4.1.1",
         "@unirep-app/contracts": "1.0.0",
-<<<<<<< HEAD
-        "anondb": "^0.0.13",
-        "cors": "^2.8.5",
-        "@unirep/core": "2.0.0-beta-6",
-=======
         "@unirep/core": "2.0.0",
->>>>>>> f6277534
         "dotenv": "^16.0.3",
         "express": "^4.18.2",
         "helia": "^2.0.1",
