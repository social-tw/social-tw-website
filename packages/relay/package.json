{
    "name": "@unirep-app/relay",
    "version": "1.0.0",
    "description": "> TODO: description",
    "author": "Unirep team <team@unirep.io>",
    "homepage": "https://github.com/Unirep/create-unirep-app#readme",
    "license": "ISC",
    "repository": "git+https://github.com/Unirep/create-unirep-app.git",
    "scripts": {
        "build": "yarn keys",
        "start": "ts-node ./src/index.ts", 
        "debug": "node --inspect -r ts-node/register ./src/index.ts",
        "keys": "sh scripts/loadKeys.sh"
    },
    "dependencies": {
        "@types/crypto-js": "^4.1.1",
        "@unirep-app/contracts": "1.0.0",
        "@unirep/core": "2.0.0-beta-3",
        "anondb": "^0.0.13",
        "dotenv": "^16.0.3",
        "ethers": "^5.7.2",
        "express": "^4.18.2",
<<<<<<< HEAD
        "twitter-api-sdk": "^1.2.1"
=======
        "kubo-rpc-client": "^3.0.1",
        "tsimportlib": "^0.0.5"
>>>>>>> 53cc3347
    },
    "main": "index.js",
    "devDependencies": {
        "ts-node": "^10.9.1",
        "typescript": "^5.0.3"
    }
}<|MERGE_RESOLUTION|>--- conflicted
+++ resolved
@@ -20,12 +20,9 @@
         "dotenv": "^16.0.3",
         "ethers": "^5.7.2",
         "express": "^4.18.2",
-<<<<<<< HEAD
-        "twitter-api-sdk": "^1.2.1"
-=======
+        "twitter-api-sdk": "^1.2.1",
         "kubo-rpc-client": "^3.0.1",
         "tsimportlib": "^0.0.5"
->>>>>>> 53cc3347
     },
     "main": "index.js",
     "devDependencies": {
