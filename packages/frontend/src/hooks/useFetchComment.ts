<<<<<<< HEAD
import { action } from 'mobx'
=======
>>>>>>> beeea48c
import { useEffect, useMemo, useState } from 'react'
import {
    commentActionsSelector,
    CommentData,
    failedCommentActionsSelector,
    pendingCommentActionsSelector,
    useActionStore,
} from '@/contexts/Actions'
import { CommentInfo, CommentStatus, CommnetDataFromApi } from '@/types'
<<<<<<< HEAD
=======
import { useUser } from '@/contexts/User'
import checkCommentIsMine from '@/utils/checkCommentIsMine'
>>>>>>> beeea48c

const demoComments = [
    {
        id: '100',
        postId: '0',
        epochKey: 'epochKey-2',
        content: '台灣der小巷就是讚啦！',
        publishedAt: Date.now(),
        status: CommentStatus.Success,
        isMine: false,
    },
    {
        id: '101',
        postId: '0',
        epochKey: 'epochKey-2',
        content: '請問這是哪裡？',
        publishedAt: Date.now(),
        status: CommentStatus.Success,
        isMine: false,
    },
    {
        id: '102',
        postId: '0',
        epochKey: 'epochKey-2',
        content: '這裡的芋圓推推推！',
        publishedAt: Date.now(),
        status: CommentStatus.Success,
        isMine: false,
    },
]

<<<<<<< HEAD
async function fetchCommentsByPostId(postId: string) {
    // mock api call
    return new Promise<CommnetDataFromApi[]>((resolve) => {
        setTimeout(() => {
            resolve(demoComments)
        }, 500)
    })
=======
async function fetchCommentsByPostId(
    postId: string
): Promise<CommnetDataFromApi[]> {
    const queryParams = new URLSearchParams()

    if (postId) {
        queryParams.append('postId', postId)
    }

    const response = await fetch(
        `http://localhost:8000/api/comment?${queryParams.toString()}`
    )

    if (!response.ok) {
        throw new Error(`HTTP error! status: ${response.status}`)
    }

    return await response.json()
>>>>>>> beeea48c
}

export default function useFetchComment(postId?: string) {
    const [comments, setComments] = useState<CommentInfo[]>([])
<<<<<<< HEAD
=======
    const { userState } = useUser()
>>>>>>> beeea48c

    const commentActions = useActionStore(commentActionsSelector)
    const failedActions = useActionStore(failedCommentActionsSelector)
    const pendingActions = useActionStore(pendingCommentActionsSelector)

    const allComments = useMemo(() => {
        const localComments: CommentInfo[] = commentActions.map((action) => ({
            ...(action.data as CommentData),
            publishedAt: action.submittedAt,
            status: action.status as unknown as CommentStatus,
            isMine: true,
        }))
        return [...comments, ...localComments]
    }, [comments, failedActions, pendingActions])

    useEffect(() => {
<<<<<<< HEAD
        async function loadCommnets() {
            if (!postId) return

            const comments = await fetchCommentsByPostId(postId)
            const successfulComments = comments.map((comment) => ({
                ...comment,
                postId,
                status: CommentStatus.Success,
                // TODO: check this comment is mine
                isMine: false,
            }))

            setComments(successfulComments)
        }

        loadCommnets()
    }, [])
=======
        async function loadComments() {
            if (!postId) return

            const comments = await fetchCommentsByPostId(postId)

            const successfulComments = comments.map((comment) => {
                const isMine = userState
                    ? checkCommentIsMine(comment, userState)
                    : false

                return {
                    id: comment.commentId,
                    postId,
                    epochKey: comment.epochKey,
                    content: comment.content,
                    publishedAt: comment.publishedAt,
                    status: CommentStatus.Success,
                    isMine: isMine,
                }
            })

            setComments([...successfulComments, ...demoComments])
        }

        loadComments()
    }, [userState])
>>>>>>> beeea48c

    return {
        data: allComments,
    }
<<<<<<< HEAD
}
=======
}

//TODO: animation states and delete block styles
>>>>>>> beeea48c
<|MERGE_RESOLUTION|>--- conflicted
+++ resolved
@@ -1,21 +1,11 @@
-<<<<<<< HEAD
-import { action } from 'mobx'
-=======
->>>>>>> beeea48c
-import { useEffect, useMemo, useState } from 'react'
+import { useEffect, useMemo, useState } from "react";
 import {
-    commentActionsSelector,
-    CommentData,
-    failedCommentActionsSelector,
-    pendingCommentActionsSelector,
-    useActionStore,
-} from '@/contexts/Actions'
-import { CommentInfo, CommentStatus, CommnetDataFromApi } from '@/types'
-<<<<<<< HEAD
-=======
-import { useUser } from '@/contexts/User'
-import checkCommentIsMine from '@/utils/checkCommentIsMine'
->>>>>>> beeea48c
+  commentActionsSelector, CommentData, failedCommentActionsSelector,
+  pendingCommentActionsSelector, useActionStore
+} from "@/contexts/Actions";
+import { useUser } from "@/contexts/User";
+import { CommentInfo, CommentStatus, CommnetDataFromApi } from "@/types";
+import checkCommentIsMine from "@/utils/checkCommentIsMine";
 
 const demoComments = [
     {
@@ -47,15 +37,6 @@
     },
 ]
 
-<<<<<<< HEAD
-async function fetchCommentsByPostId(postId: string) {
-    // mock api call
-    return new Promise<CommnetDataFromApi[]>((resolve) => {
-        setTimeout(() => {
-            resolve(demoComments)
-        }, 500)
-    })
-=======
 async function fetchCommentsByPostId(
     postId: string
 ): Promise<CommnetDataFromApi[]> {
@@ -74,15 +55,11 @@
     }
 
     return await response.json()
->>>>>>> beeea48c
 }
 
 export default function useFetchComment(postId?: string) {
     const [comments, setComments] = useState<CommentInfo[]>([])
-<<<<<<< HEAD
-=======
     const { userState } = useUser()
->>>>>>> beeea48c
 
     const commentActions = useActionStore(commentActionsSelector)
     const failedActions = useActionStore(failedCommentActionsSelector)
@@ -99,25 +76,6 @@
     }, [comments, failedActions, pendingActions])
 
     useEffect(() => {
-<<<<<<< HEAD
-        async function loadCommnets() {
-            if (!postId) return
-
-            const comments = await fetchCommentsByPostId(postId)
-            const successfulComments = comments.map((comment) => ({
-                ...comment,
-                postId,
-                status: CommentStatus.Success,
-                // TODO: check this comment is mine
-                isMine: false,
-            }))
-
-            setComments(successfulComments)
-        }
-
-        loadCommnets()
-    }, [])
-=======
         async function loadComments() {
             if (!postId) return
 
@@ -144,15 +102,10 @@
 
         loadComments()
     }, [userState])
->>>>>>> beeea48c
 
     return {
         data: allComments,
     }
-<<<<<<< HEAD
-}
-=======
 }
 
-//TODO: animation states and delete block styles
->>>>>>> beeea48c
+//TODO: animation states and delete block styles