<<<<<<< HEAD
import { useEffect, useMemo, useState } from 'react'
=======
import { useEffect, useState } from 'react'
>>>>>>> beeea48c
import { useUser } from '../contexts/User'

const epochLength = 300

export default function useEpoch() {
    const [epoch, setEpoch] = useState<number>()
    const [remainingTime, setRemainingTime] = useState<number>()
<<<<<<< HEAD

    const epochStartTime = useMemo(
        () =>
            epoch && remainingTime
                ? Date.now() / 1000 - (epochLength - remainingTime)
                : 0,
        [epoch, epochLength, remainingTime]
    )
    const epochEndTime = useMemo(
        () => (epoch && remainingTime ? Date.now() / 1000 + remainingTime : 0),
        [epoch, epochLength, remainingTime]
    )

=======
>>>>>>> beeea48c
    const { userState } = useUser()

    useEffect(() => {
        if (!userState) return

        let timer: number
        function loadEpoch() {
            if (!userState) return

            const _remainingTime = userState.sync.calcEpochRemainingTime()
            const _epoch = userState.sync.calcCurrentEpoch()
            setEpoch(_epoch)
            setRemainingTime(_remainingTime)

            timer = window.setTimeout(loadEpoch, _remainingTime * 1000)
        }

        loadEpoch()

        return () => {
            clearTimeout(timer)
        }
    }, [userState])

    return {
        epochLength,
        epoch,
        epochStartTime,
        epochEndTime,
        remainingTime,
    }
}<|MERGE_RESOLUTION|>--- conflicted
+++ resolved
@@ -1,16 +1,11 @@
-<<<<<<< HEAD
-import { useEffect, useMemo, useState } from 'react'
-=======
-import { useEffect, useState } from 'react'
->>>>>>> beeea48c
-import { useUser } from '../contexts/User'
+import { useEffect, useMemo, useState } from "react";
+import { useUser } from "../contexts/User";
 
 const epochLength = 300
 
 export default function useEpoch() {
     const [epoch, setEpoch] = useState<number>()
     const [remainingTime, setRemainingTime] = useState<number>()
-<<<<<<< HEAD
 
     const epochStartTime = useMemo(
         () =>
@@ -24,8 +19,6 @@
         [epoch, epochLength, remainingTime]
     )
 
-=======
->>>>>>> beeea48c
     const { userState } = useUser()
 
     useEffect(() => {
