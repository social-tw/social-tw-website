--- conflicted
+++ resolved
@@ -1,12 +1,3 @@
-<<<<<<< HEAD
-import { useRef, useState } from 'react'
-import { getEpochKeyNonce } from '@/utils/getEpochKeyNonce'
-import { stringifyBigInts } from '@unirep/utils'
-import { SERVER } from '../config'
-import { useUser } from '../contexts/User'
-import makeCancellableTask from '../utils/makeCancellableTask'
-import useActionCount from '@/hooks/useActionCount'
-=======
 import { ethers } from 'ethers'
 import {
     ActionType,
@@ -16,7 +7,8 @@
     succeedActionById,
 } from '@/contexts/Actions'
 import { useUser } from '@/contexts/User'
-import randomNonce from '@/utils/randomNonce'
+import useActionCount from '@/hooks/useActionCount'
+import { getEpochKeyNonce } from '@/utils/getEpochKeyNonce'
 import { stringifyBigInts } from '@unirep/utils'
 import { SERVER } from '../config'
 
@@ -31,17 +23,12 @@
 
     return await response.json()
 }
->>>>>>> 4951dc48
 
 export default function useCreatePost() {
     const { userState, stateTransition, provider, loadData } = useUser()
 
-<<<<<<< HEAD
     const actionCount = useActionCount()
 
-    const [isCancellable, setIsCancellable] = useState(true)
-    const [isCancelled, setIsCancelled] = useState(false)
-=======
     const create = async (content: string) => {
         if (!userState) throw new Error('user state not initialized')
 
@@ -56,29 +43,19 @@
         try {
             const latestTransitionedEpoch =
                 await userState.latestTransitionedEpoch()
->>>>>>> 4951dc48
 
             if (userState.sync.calcCurrentEpoch() !== latestTransitionedEpoch) {
                 await stateTransition()
             }
 
-            const nonce = randomNonce()
+            const nonce = getEpochKeyNonce(actionCount)
 
-<<<<<<< HEAD
-                    const nonce = getEpochKeyNonce(actionCount)
-
-                    const epochKeyProof = await run(
-                        userState.genEpochKeyProof({
-                            nonce,
-                        }),
-                    )
-=======
             const epochKeyProof = await userState.genEpochKeyProof({
                 nonce,
             })
+
             const epoch = Number(epochKeyProof.epoch)
             const epochKey = epochKeyProof.epochKey.toString()
->>>>>>> 4951dc48
 
             const proof = stringifyBigInts({
                 content,
