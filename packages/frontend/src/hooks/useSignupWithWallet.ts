<<<<<<< HEAD
import { useCallback, useContext } from 'react'
import { ethers } from 'ethers'

=======
>>>>>>> ad99f1e6
declare global {
    interface Window {
        ethereum: any
    }
}

const useSignupWithWallet = (
<<<<<<< HEAD
    hashUserId: string | null,
    userContext: any,
    setIsLoading: any
) => {
    const signUpWithWallet = useCallback(async () => {
        try {
            setIsLoading(true)
            if (!hashUserId) {
                throw new Error('Invalid user')
            }
            if (!window.ethereum) {
                throw new Error('請安裝MetaMask錢包')
            }
            console.log('waiting sign up...')
            const accounts = await window.ethereum.request({
                method: 'eth_requestAccounts',
            })
            const account = accounts[0]

            const signature = await window.ethereum.request({
                method: 'personal_sign',
                params: [
                    ethers.utils.hexlify(ethers.utils.toUtf8Bytes(hashUserId)),
                    account,
                ],
            })

            localStorage.setItem('signature', signature)

            await userContext.load()

            await userContext.signup()
        } catch (error) {
            console.error(error)
        } finally {
            console.log('has signed up') // TODO is it acceptiable?
            setIsLoading(false)
=======
    navigate: (path: string) => void,
    setIsSignupLoading: (loading: boolean) => void,
    handleWalletSignMessage: () => Promise<void>,
    signup: () => Promise<void>,
) => {
    const signUpWithWallet = async () => {
        try {
            setIsSignupLoading(true)
            if (!window.ethereum) {
                throw new Error('請安裝MetaMask錢包')
            }
            navigate('/')
            handleWalletSignMessage()
            await signup()
            console.log('has signed up')
        }   catch (error) {
            console.error(error)
        }   finally {
            setIsSignupLoading(false)
>>>>>>> ad99f1e6
        }
    }

    return signUpWithWallet
}

export default useSignupWithWallet<|MERGE_RESOLUTION|>--- conflicted
+++ resolved
@@ -1,9 +1,3 @@
-<<<<<<< HEAD
-import { useCallback, useContext } from 'react'
-import { ethers } from 'ethers'
-
-=======
->>>>>>> ad99f1e6
 declare global {
     interface Window {
         ethereum: any
@@ -11,45 +5,6 @@
 }
 
 const useSignupWithWallet = (
-<<<<<<< HEAD
-    hashUserId: string | null,
-    userContext: any,
-    setIsLoading: any
-) => {
-    const signUpWithWallet = useCallback(async () => {
-        try {
-            setIsLoading(true)
-            if (!hashUserId) {
-                throw new Error('Invalid user')
-            }
-            if (!window.ethereum) {
-                throw new Error('請安裝MetaMask錢包')
-            }
-            console.log('waiting sign up...')
-            const accounts = await window.ethereum.request({
-                method: 'eth_requestAccounts',
-            })
-            const account = accounts[0]
-
-            const signature = await window.ethereum.request({
-                method: 'personal_sign',
-                params: [
-                    ethers.utils.hexlify(ethers.utils.toUtf8Bytes(hashUserId)),
-                    account,
-                ],
-            })
-
-            localStorage.setItem('signature', signature)
-
-            await userContext.load()
-
-            await userContext.signup()
-        } catch (error) {
-            console.error(error)
-        } finally {
-            console.log('has signed up') // TODO is it acceptiable?
-            setIsLoading(false)
-=======
     navigate: (path: string) => void,
     setIsSignupLoading: (loading: boolean) => void,
     handleWalletSignMessage: () => Promise<void>,
@@ -69,7 +24,6 @@
             console.error(error)
         }   finally {
             setIsSignupLoading(false)
->>>>>>> ad99f1e6
         }
     }
 
