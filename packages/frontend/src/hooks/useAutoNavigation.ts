<<<<<<< HEAD
import { useContext, useEffect } from 'react'
import { UserContext } from '../contexts/User'
=======
import { useEffect } from "react";
>>>>>>> ad99f1e6

// TODO: No need now
const useAutoNavigation = (
<<<<<<< HEAD
    hashUserId: string | null,
    status: string | null,
    navigate: any,
    userContext: any,
=======
    hashUserId: string | null, 
    status: string | null, 
    navigate: (path: string) => void, 
    hasSignedUp: boolean,
    isSignupLoading: boolean,
>>>>>>> ad99f1e6
    isLoading: boolean
) => {
    useEffect(() => {
        if (!isLoading) {
            if (!hasSignedUp && hashUserId) {
                navigate(`/login?code=${hashUserId}&status=${status}`)
            } else if (!hasSignedUp && !hashUserId && !status && !isSignupLoading) {
                navigate('/login')
            } else {
                return
            }
        }
<<<<<<< HEAD
    }, [userContext.hasSignedUp, navigate, hashUserId, status, isLoading])
}
=======
    }, [hasSignedUp, hashUserId, status, isSignupLoading, isLoading]);
};
>>>>>>> ad99f1e6

export default useAutoNavigation<|MERGE_RESOLUTION|>--- conflicted
+++ resolved
@@ -1,24 +1,12 @@
-<<<<<<< HEAD
-import { useContext, useEffect } from 'react'
-import { UserContext } from '../contexts/User'
-=======
 import { useEffect } from "react";
->>>>>>> ad99f1e6
 
 // TODO: No need now
 const useAutoNavigation = (
-<<<<<<< HEAD
-    hashUserId: string | null,
-    status: string | null,
-    navigate: any,
-    userContext: any,
-=======
     hashUserId: string | null, 
     status: string | null, 
     navigate: (path: string) => void, 
     hasSignedUp: boolean,
     isSignupLoading: boolean,
->>>>>>> ad99f1e6
     isLoading: boolean
 ) => {
     useEffect(() => {
@@ -31,12 +19,7 @@
                 return
             }
         }
-<<<<<<< HEAD
-    }, [userContext.hasSignedUp, navigate, hashUserId, status, isLoading])
-}
-=======
     }, [hasSignedUp, hashUserId, status, isSignupLoading, isLoading]);
 };
->>>>>>> ad99f1e6
 
-export default useAutoNavigation+export default useAutoNavigation;