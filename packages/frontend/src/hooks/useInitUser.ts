--- conflicted
+++ resolved
@@ -1,15 +1,8 @@
 import { useEffect } from 'react'
 
 const useInitUser = (
-<<<<<<< HEAD
-    userContext: any,
-    hashUserId: string | null,
-    setIsLoading: any
-=======
     load: () => Promise<void>, 
     hashUserId: string | null, 
-    setIsLoading: React.Dispatch<React.SetStateAction<boolean>>
->>>>>>> ad99f1e6
 ) => {
     useEffect(() => {
         const initUser = async () => {
@@ -17,17 +10,8 @@
                 await load()
             } catch (error) {
                 console.log(error)
-            } finally {
-                setIsLoading(false)
-            }
+            } 
         }
-<<<<<<< HEAD
-        if (hashUserId) {
-            localStorage.setItem('hashUserId', hashUserId)
-        }
-        initUser()
-    }, [userContext, hashUserId])
-=======
 
         if (hashUserId) {
             localStorage.setItem('hashUserId', hashUserId)
@@ -35,7 +19,6 @@
 
         initUser()
     }, [hashUserId])
->>>>>>> ad99f1e6
 }
 
 export default useInitUser