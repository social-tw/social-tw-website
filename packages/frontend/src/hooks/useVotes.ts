--- conflicted
+++ resolved
@@ -5,13 +5,9 @@
 import { SERVER } from '../config'
 import { useUser } from '../contexts/User'
 import client from '../socket'
-<<<<<<< HEAD
-import { VoteAction, VoteMsg } from '@/types/Vote'
-=======
 import { getEpochKeyNonce } from '@/utils/getEpochKeyNonce'
 import useActionCount from './useActionCount'
-import { VoteAction, VoteMsg } from '../types'
->>>>>>> 5293668c
+import { VoteAction, VoteMsg } from '@/types/Vote'
 
 export default function useVotes() {
     const { userState, loadData } = useUser()
