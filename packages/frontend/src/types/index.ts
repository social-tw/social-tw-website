import { VoteAction } from './VoteAction'

export interface PostInfo {
    _id: string
    epochKey: string
    content: string
    publishedAt: Date
    commentCount: number
    upCount: number
    downCount: number
<<<<<<< HEAD
    isMine: boolean
    finalAction: VoteAction | null
}

export interface Vote {
    postId: string
    epoch: number
    epochKey: string
    _id: string
    upVote: boolean
    downVote: boolean
=======
}

export interface CommnetDataFromApi {
    commentId: string
    epochKey: string
    epoch: number
    content: string
    transactionHash: string
    publishedAt: number | string
}

export enum CommentStatus {
    Pending = 'pending',
    Success = 'success',
    Failure = 'failure',
    Deleted = 'deleted',
    Reported = 'reported',
}

export interface CommentInfo {
    commentId: string
    postId: string
    epoch: number
    epochKey?: string
    content: string
    transactionHash: string
    publishedAt: number | string
    status: CommentStatus
    isMine: boolean
}

export enum VoteAction {
    UPVOTE,
    DOWNVOTE,
    CANCEL_UPVOTE,
    CANCEL_DOWNVOTE,
}

export enum EventType {
    VOTE = 'VOTE',
    COMMENT = 'comment',
}

export interface VoteMsg {
    postId: string
    epoch: number
    vote: VoteAction
}

export interface CommentMsg {
    id: string
    postId: string
    content: string
    epochKey: string
    epoch: number
>>>>>>> 3eacf227
}<|MERGE_RESOLUTION|>--- conflicted
+++ resolved
@@ -8,7 +8,6 @@
     commentCount: number
     upCount: number
     downCount: number
-<<<<<<< HEAD
     isMine: boolean
     finalAction: VoteAction | null
 }
@@ -20,7 +19,6 @@
     _id: string
     upVote: boolean
     downVote: boolean
-=======
 }
 
 export interface CommnetDataFromApi {
@@ -76,5 +74,4 @@
     content: string
     epochKey: string
     epoch: number
->>>>>>> 3eacf227
 }