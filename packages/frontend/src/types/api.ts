--- conflicted
+++ resolved
@@ -11,26 +11,18 @@
 }
 
 export interface RelayRawPost {
-<<<<<<< HEAD
-    postId: string | undefined
-=======
     _id: string
     epochKey: string
     publishedAt: string
->>>>>>> 072943b9
     content: string
-    publishedAt: string | number
+    voteSum: number
     transactionHash: string | undefined
-    cid: string | undefined
     epoch: number
-    epochKey: string
     upCount: number
     downCount: number
-    voteSum: number
     status: number
     commentCount: number
     votes: Vote[]
-    _id: string
 }
 
 export type FetchPostsResponse = RelayRawPost[]
