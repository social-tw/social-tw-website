import { Vote } from './'

export enum Directions {
    Asc = 'asc',
    Desc = 'desc',
}

export enum SortKeys {
    PublishedAt = 'publishedAt',
    VoteSum = 'voteSum',
}

export interface RelayRawPost {
    _id: string
    postId: string
    epochKey: string
    publishedAt: string
    content: string
    voteSum: number
    transactionHash: string | undefined
    epoch: number
    upCount: number
    downCount: number
    status: number
    commentCount: number
    votes: Vote[]
}

export type FetchPostsResponse = RelayRawPost[]

export interface FetchPostsByEpochKeysParams {
    epochKeys: bigint[]
}

export type FetchPostsByEpochKeysResponse = RelayRawPost[]

export interface RelayRawComment {
<<<<<<< HEAD
    _id: string
    postId: string
    commentId: string | undefined
    cid: string | undefined
=======
    commentId: string
    postId: string
>>>>>>> 4951dc48
    epochKey: string
    epoch: number
    content: string | undefined
    publishedAt: string
    transactionHash: string
    status: number
    voteSum: number
}

export interface FetchCommentsByEpochKeysParams {
    epochKeys: bigint[]
}

export type FetchCommentsByEpochKeysResponse = RelayRawComment[]

export interface RelayRawVote {
    postId: string
    epochKey: string
    publishedAt: string
    content: string
    voteSum: number
    upVote: number
    downVote: number
}

export interface FetchVotesByEpochKeysParams {
    epochKeys: bigint[]
}

export type FetchVotesByEpochKeysResponse = RelayRawVote[]<|MERGE_RESOLUTION|>--- conflicted
+++ resolved
@@ -35,15 +35,8 @@
 export type FetchPostsByEpochKeysResponse = RelayRawPost[]
 
 export interface RelayRawComment {
-<<<<<<< HEAD
-    _id: string
-    postId: string
-    commentId: string | undefined
-    cid: string | undefined
-=======
     commentId: string
     postId: string
->>>>>>> 4951dc48
     epochKey: string
     epoch: number
     content: string | undefined
