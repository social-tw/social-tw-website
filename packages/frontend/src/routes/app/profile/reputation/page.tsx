--- conflicted
+++ resolved
@@ -1,15 +1,6 @@
-import { LoginButton, useAuthStatus } from '@/features/auth'
 import ReputationHistory from '@/features/profile/components/ReputationHistory/ReputationHistory'
 import { useReputationScore } from '@/features/reporting'
-<<<<<<< HEAD
-import { RiLoginBoxLine } from 'react-icons/ri'
-import { useNavigate } from 'react-router-dom'
-
-const CONTENT =
-    '為維護匿名平台的抗審查及自治特性，Reputation 代表著您在此平台上的信用分數，每位用戶在註冊時的分數都為０，當分數為負數時，平台將限制您的行為使您無法發文、留言、投票，若希望提高分數，請參閱平台政策。此分數受您的在平台上的行為所影響，若您受到他人檢舉，並且檢舉被判斷為有效時，您將會被扣分；若您檢舉他人成功、或是幫助平台裁定檢舉，您將會被加分。平台方保有最終解釋權'
-=======
 import { Link } from 'react-router-dom'
->>>>>>> bbf0f1c3
 
 function Hint() {
     return (
@@ -58,39 +49,11 @@
 }
 
 export default function Reputation() {
-    const { isLoggedIn } = useAuthStatus()
-    const navigate = useNavigate()
-
-    const handleClick = () => {
-        navigate('/welcome')
-    }
-
     return (
-<<<<<<< HEAD
-        <div>
-            {isLoggedIn ? (
-                <>
-                    <Score />
-                    <ReputationHistory />
-                    <Hint />
-                </>
-            ) : (
-                <LoginButton
-                    isLoading={false}
-                    onClick={handleClick}
-                    title="登入你的帳號"
-                    color="#2F9CAF"
-                    icon={RiLoginBoxLine}
-                    text="lg"
-                    iconSize={24}
-                />
-            )}
-=======
         <div className="px-4 py-8 space-y-8 lg:px-0">
             <Score />
             <Hint />
             <ReputationHistory />
->>>>>>> bbf0f1c3
         </div>
     )
 }