import EpochImg from '@/assets/img/epoch.png'
import { CyanButton, LogoutModal } from '@/features/auth'
import { useUserInfo } from '@/features/core'
import { useReputationScore } from '@/features/reporting'
import dayjs from 'dayjs'
import { useState } from 'react'
import {
    RiHourglassFill,
    RiLogoutBoxRLine,
    RiShieldStarLine,
    RiLoginBoxLine,
} from 'react-icons/ri'
<<<<<<< HEAD
import {
    CyanButton,
    LoginButton,
    LogoutModal,
    useAuthStatus,
} from '@/features/auth'
=======
import { useNavigate } from 'react-router-dom'

export default function ProfilePage() {
    return (
        <div className="px-4 py-8 space-y-8 lg:px-0">
            <div className="px-4 space-y-6">
                <ReputationInfo />
                <AccountInfo />
            </div>
            <div className="flex flex-col w-full gap-4 md:flex-row md:gap-5">
                <HistoryButton />
                <ReputationButton />
                <LogoutButton />
            </div>
        </div>
    )
}

function ReputationInfo() {
    const { reputationScore, isValidReputationScore } = useReputationScore()
    const score = reputationScore ?? 0
    const message = isValidReputationScore
        ? '您的聲譽分數良好，\n可以行使所有平台操作行為權利'
        : '您的聲譽分數為負值\n，行為權力已被限制'

    return (
        <div className="flex flex-wrap items-center justify-center gap-5">
            <img
                className="w-14 h-14 basis-14 shrink-0"
                src={EpochImg}
                alt="epoch actions"
            />
            <div className="flex items-center gap-2">
                <div className="text-sm font-bold tracking-widest text-white/90">
                    <div>聲譽</div>
                    <div>分數</div>
                </div>
                <div className="text-6xl font-black text-white/95">{score}</div>
            </div>
            <div className="space-y-1">
                <p className="text-sm font-bold tracking-wider text-center text-white/90 whitespace-break-spaces">
                    {message}
                </p>
                <p className="text-xs font-medium tracking-wider text-center text-white/60">
                    ＊聲譽分數會在每個 Epoch 開始時更新
                </p>
            </div>
        </div>
    )
}

function formatUserId(id: string) {
    return `${id.slice(0, 4)}...${id.slice(-4, id.length)}`
}

function formatDate(date: Date) {
    return dayjs(date).format('YYYY.MM.DD')
}

function AccountInfo() {
    const { data } = useUserInfo()
    const userId = data?.userId ? formatUserId(data.userId) : undefined
    const date = data?.signedUpDate ? formatDate(data.signedUpDate) : undefined

    return (
        <div className="space-y-1 text-sm font-bold tracking-wider text-center text-white/90">
            <p>User ID：{userId}</p>
            <p>帳號創辦日期：{date}</p>
        </div>
    )
}
>>>>>>> bbf0f1c3

function HistoryButton() {
    const navigate = useNavigate()

    const handleLogout = () => {
        navigate('/profile/history')
    }

    return (
        <CyanButton
            isLoading={false}
            onClick={handleLogout}
            title="歷史紀錄"
            icon={RiHourglassFill}
            start={true}
            size="lg"
            iconSize={24}
        />
    )
}

function ReputationButton() {
    const navigate = useNavigate()
    const handleLogout = () => {
        navigate('/profile/reputation')
    }
    return (
        <CyanButton
            isLoading={false}
            onClick={handleLogout}
            title="信譽分數"
            icon={RiShieldStarLine}
            start={true}
            size="lg"
            iconSize={24}
        />
    )
}

function LogoutButton() {
    const [isOpen, setIsOpen] = useState(false)
    return (
        <>
            <CyanButton
                isLoading={false}
                onClick={() => setIsOpen(true)}
                title="登出"
                icon={RiLogoutBoxRLine}
                start={true}
                size="lg"
                iconSize={24}
            />
            <LogoutModal isOpen={isOpen} closeModal={() => setIsOpen(false)} />
        </>
    )
<<<<<<< HEAD
}

export default function ProfilePage() {
    const { isLoggedIn } = useAuthStatus()
    const navigate = useNavigate()

    const handleClick = () => {
        navigate('/welcome')
    }

    return (
        <div>
            <div className="flex flex-col w-full gap-4 md:flex-row md:gap-8">
                {isLoggedIn ? (
                    <>
                        <HistoryButton />
                        <ReputationButton />
                        <LogoutButton />
                    </>
                ) : (
                    <LoginButton
                        isLoading={false}
                        onClick={handleClick}
                        title="登入你的帳號"
                        color="#2F9CAF"
                        icon={RiLoginBoxLine}
                        text="lg"
                        iconSize={24}
                    />
                )}
            </div>
        </div>
    )
=======
>>>>>>> bbf0f1c3
}<|MERGE_RESOLUTION|>--- conflicted
+++ resolved
@@ -10,14 +10,6 @@
     RiShieldStarLine,
     RiLoginBoxLine,
 } from 'react-icons/ri'
-<<<<<<< HEAD
-import {
-    CyanButton,
-    LoginButton,
-    LogoutModal,
-    useAuthStatus,
-} from '@/features/auth'
-=======
 import { useNavigate } from 'react-router-dom'
 
 export default function ProfilePage() {
@@ -89,7 +81,6 @@
         </div>
     )
 }
->>>>>>> bbf0f1c3
 
 function HistoryButton() {
     const navigate = useNavigate()
@@ -145,40 +136,4 @@
             <LogoutModal isOpen={isOpen} closeModal={() => setIsOpen(false)} />
         </>
     )
-<<<<<<< HEAD
-}
-
-export default function ProfilePage() {
-    const { isLoggedIn } = useAuthStatus()
-    const navigate = useNavigate()
-
-    const handleClick = () => {
-        navigate('/welcome')
-    }
-
-    return (
-        <div>
-            <div className="flex flex-col w-full gap-4 md:flex-row md:gap-8">
-                {isLoggedIn ? (
-                    <>
-                        <HistoryButton />
-                        <ReputationButton />
-                        <LogoutButton />
-                    </>
-                ) : (
-                    <LoginButton
-                        isLoading={false}
-                        onClick={handleClick}
-                        title="登入你的帳號"
-                        color="#2F9CAF"
-                        icon={RiLoginBoxLine}
-                        text="lg"
-                        iconSize={24}
-                    />
-                )}
-            </div>
-        </div>
-    )
-=======
->>>>>>> bbf0f1c3
 }