import Logo from '@/assets/img/logo.png'
import { ReactComponent as ArrowLeftIcon } from '@/assets/svg/arrow-left.svg'
import { PATHS } from '@/constants/paths'
import { ErrorDialog, SignupPending } from '@/features/auth'
import { ActionWidget, UITour } from '@/features/core'
import {
    AdjudicationNotification,
    CheckInNotification,
} from '@/features/reporting'
import { MainBottomNav, NotificationContainer } from '@/features/shared'
import { ForbidActionDialog } from '@/features/shared/components/Dialog/ForbidActionDialog'
import {
    closeForbidActionDialog,
    useDialogStore,
} from '@/features/shared/stores/dialog'
import { Outlet, useLocation, useMatch, useNavigate } from 'react-router-dom'

export default function MobileAppLayout() {
    const isForbidActionDialogOpen = useDialogStore(
        (state) => state.forbidAction,
    )

    return (
        <div className="max-w-7xl min-h-screen mx-auto before:content-[' '] before:fixed before:top-0 before:left-0 before:-z-10 before:w-screen before:h-screen before:bg-[linear-gradient(200deg,#FF892A_-10%,#000000_15%,#2B2B2B_50%,#000000_85%,#52ACBC_110%)]">
            <div>
                <MobileLayoutHeader />
                <main className="max-w-5xl pb-20 mx-auto">
                    <Outlet />
                </main>
            </div>
            <MainBottomNav />
            <NotificationContainer>
                <AdjudicationNotification />
                <CheckInNotification />
            </NotificationContainer>
            <SignupPending />
            <UITour />
            <ForbidActionDialog
                isOpen={isForbidActionDialogOpen}
                onClose={closeForbidActionDialog}
            />
            <ErrorDialog />
        </div>
    )
}

function MobileLayoutHeader() {
    const navigate = useNavigate()

    const goBack = () => {
        if (window.history.state && window.history.state.idx > 0) {
            navigate(-1)
        } else {
            navigate('/')
        }
    }

    const location = useLocation()

    const headerText = getHeaderTextByPath(location.pathname)

    const isHomePage = useMatch('/')

    const isPostPage = useMatch('/posts/:id')

    const isContainingPosts = isHomePage || isPostPage

    return (
        <header className="sticky top-0 z-10 pt-8 backdrop-blur-sm backdrop-brightness-90">
            <div className="relative flex items-center justify-center h-12 gap-2 px-4">
                {!isHomePage && (
                    <button
                        className="absolute flex items-center justify-center border rounded-lg left-4 w-9 h-9 bg-white/90 shadown-base border-stone-200"
                        onClick={goBack}
                    >
                        <ArrowLeftIcon className="w-4 h-4 text-black/90" />
                    </button>
                )}
                {isContainingPosts && (
                    <img className="w-8 h-8" src={Logo} alt="brand logo" />
                )}
                <h1 className="text-xl font-black text-white/90">
                    {headerText}
                </h1>
            </div>
            {isContainingPosts && (
                <section className="px-4 py-2 space-y-3">
<<<<<<< HEAD
                    <div className="mx-auto">
                        <EpochInfo />
=======
                    <div className="max-w-[21rem] mx-auto">
                        <ActionWidget />
>>>>>>> 644b87d7
                    </div>
                </section>
            )}
        </header>
    )
}

function getHeaderTextByPath(path: string): string {
    switch (path) {
        case PATHS.ABOUT_US: {
            return '平台說明'
        }
        case PATHS.NOTIFICATION: {
            return '通知中心'
        }
        case PATHS.PROFILE: {
            return '我的帳號'
        }
        case PATHS.HISTORY: {
            return '歷史紀錄'
        }
        case PATHS.REPUTATION: {
            return '信譽分數'
        }
        default: {
            return 'Unirep Social TW'
        }
    }
}<|MERGE_RESOLUTION|>--- conflicted
+++ resolved
@@ -85,13 +85,8 @@
             </div>
             {isContainingPosts && (
                 <section className="px-4 py-2 space-y-3">
-<<<<<<< HEAD
-                    <div className="mx-auto">
-                        <EpochInfo />
-=======
                     <div className="max-w-[21rem] mx-auto">
                         <ActionWidget />
->>>>>>> 644b87d7
                     </div>
                 </section>
             )}
