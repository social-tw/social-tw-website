--- conflicted
+++ resolved
@@ -13,11 +13,7 @@
     closeForbidActionDialog,
     useDialogStore,
 } from '@/features/shared/stores/dialog'
-<<<<<<< HEAD
 import clsx from 'clsx'
-import { Outlet, useLocation, useMatch, useNavigate } from 'react-router-dom'
-import { useWindowScroll } from 'react-use'
-=======
 import {
     Outlet,
     ScrollRestoration,
@@ -25,7 +21,7 @@
     useMatch,
     useNavigate,
 } from 'react-router-dom'
->>>>>>> fc430749
+import { useWindowScroll } from 'react-use'
 
 export default function MobileAppLayout() {
     const isForbidActionDialogOpen = useDialogStore(
