--- conflicted
+++ resolved
@@ -1,27 +1,4 @@
-<<<<<<< HEAD
-import Logo from '@/assets/img/logo.png'
-import { ReactComponent as ArrowLeftIcon } from '@/assets/svg/arrow-left.svg'
-import { ReactComponent as BellIcon } from '@/assets/svg/bell.svg'
-import { ReactComponent as HomeIcon } from '@/assets/svg/home.svg'
-import { ReactComponent as PersonCircleIcon } from '@/assets/svg/person-circle.svg'
-import { ReactComponent as StarIcon } from '@/assets/svg/star.svg'
-import { ErrorDialog } from '@/features/auth'
-import { ActionNotification, EpochInfo } from '@/features/core'
-import {
-    AdjudicationNotification,
-    CheckInNotification,
-} from '@/features/reporting'
 import { useBackgroundReputationClaim } from '@/features/reporting/hooks/useBackgroundReputationClaim/useBackgroundReputationClaim'
-import { MobileBottomNav } from '@/features/shared'
-import { ForbidActionDialog } from '@/features/shared/components/Dialog/ForbidActionDialog'
-import SearchInput from '@/features/shared/components/Inputs/SearchInput'
-import {
-    closeForbidActionDialog,
-    useDialogStore,
-} from '@/features/shared/stores/dialog'
-=======
-import { useBackgroundReputationClaim } from '@/features/reporting/hooks/useBackgroundReputationClaim/useBackgroundReputationClaim'
->>>>>>> 4e3f9b42
 import { useMediaQuery } from '@uidotdev/usehooks'
 import DesktopAppLayout from './layout.desktop'
 import MobileAppLayout from './layout.mobile'
@@ -29,222 +6,7 @@
 export default function AppLayout() {
     useBackgroundReputationClaim()
 
-<<<<<<< HEAD
-    const headerTextOnDesktop = getDesktopHeaderTextByPath(location.pathname)
-    const headerTextOnMobile = getMobileHeaderTextByPath(location.pathname)
-
-    const goBack = () => {
-        if (window.history.state && window.history.state.idx > 0) {
-            navigate(-1)
-        } else {
-            navigate('/')
-        }
-    }
-
-    const isSmallDevice = useMediaQuery('only screen and (max-width : 1024px)')
-    const isShowingHeaderLogoOnSmallDevice =
-        location.pathname !== '/profile' &&
-        location.pathname !== '/profile/reputation' &&
-        location.pathname !== '/profile/history'
-    const isShowingGoBackButtonOnDesktop =
-        !matchPath &&
-        location.pathname !== '/profile' &&
-        location.pathname !== '/profile/reputation' &&
-        location.pathname !== '/profile/history'
-
-    const isForbidActionDialogOpen = useDialogStore(
-        (state) => state.forbidAction,
-    )
-
-    if (isSmallDevice) {
-        return (
-            <div className="max-w-7xl min-h-screen mx-auto before:content-[' '] before:fixed before:top-0 before:left-0 before:-z-10 before:w-screen before:h-screen before:bg-[linear-gradient(200deg,#FF892A_-10%,#000000_15%,#2B2B2B_50%,#000000_85%,#52ACBC_110%)]">
-                <div className="pt-8">
-                    <header className="relative flex items-center justify-center h-16 gap-2 px-4">
-                        {!matchPath && (
-                            <button
-                                className="absolute flex items-center justify-center border rounded-lg left-4 w-9 h-9 bg-white/90 shadown-base border-stone-200"
-                                onClick={goBack}
-                            >
-                                <ArrowLeftIcon className="w-4 h-4 text-black/90" />
-                            </button>
-                        )}
-                        {isShowingHeaderLogoOnSmallDevice && (
-                            <img
-                                className="w-8 h-8"
-                                src={Logo}
-                                alt="brand logo"
-                            />
-                        )}
-                        <h1 className="text-xl font-black text-white/90">
-                            {headerTextOnMobile}
-                        </h1>
-                    </header>
-                    <section className="p-4 space-y-3">
-                        <div className="max-w-xs mx-auto">
-                            <EpochInfo />
-                        </div>
-                        <ActionNotification />
-                    </section>
-                    <main className="max-w-5xl pb-20 mx-auto">
-                        <Outlet />
-                    </main>
-                    <MobileBottomNav />
-                    <ErrorDialog />
-                </div>
-                <NotificationContainer>
-                    <AdjudicationNotification />
-                    <CheckInNotification />
-                </NotificationContainer>
-            </div>
-        )
-    } else {
-        return (
-            <div className="max-w-7xl min-h-screen mx-auto before:content-[' '] before:fixed before:top-0 before:left-0 before:-z-10 before:w-screen before:h-screen before:bg-[linear-gradient(200deg,#FF892A_-10%,#000000_15%,#2B2B2B_50%,#000000_85%,#52ACBC_110%)]">
-                <div className="grid grid-cols-[1fr_26rem] xl:grid-cols-[20rem_1fr_20rem] min-h-screen divide-x divide-neutral-600">
-                    <section className="hidden xl:block">
-                        <div className="fixed top-0 h-full px-10 pt-20">
-                            <SearchInput />
-                        </div>
-                    </section>
-                    <section className="px-10 pt-20 divide-y divide-neutral-600">
-                        <div className="flex gap-5 pb-6">
-                            <h2 className="text-2xl font-bold text-secondary">
-                                {headerTextOnDesktop}
-                            </h2>
-                            {isShowingGoBackButtonOnDesktop && (
-                                <button
-                                    className="flex items-center justify-center border rounded-lg w-9 h-9 bg-white/90 shadown-base border-stone-200"
-                                    onClick={goBack}
-                                >
-                                    <ArrowLeftIcon className="w-4 h-4 text-black/90" />
-                                </button>
-                            )}
-                        </div>
-                        <main>
-                            <Outlet />
-                        </main>
-                    </section>
-                    <section>
-                        <div className="fixed top-0 h-full px-10 pt-20">
-                            <Link
-                                className="flex items-center gap-2 mb-12"
-                                to="/"
-                            >
-                                <img
-                                    className="w-12 h-12"
-                                    src={Logo}
-                                    alt="brand logo"
-                                />
-                                <h1 className="text-xl font-black text-white/90">
-                                    Unirep Social TW
-                                </h1>
-                            </Link>
-                            <nav className="space-y-9">
-                                <NavLink
-                                    className={({ isActive }) =>
-                                        clsx(
-                                            'flex items-center gap-8',
-                                            isActive
-                                                ? 'text-secondary'
-                                                : 'text-white',
-                                        )
-                                    }
-                                    to="/"
-                                >
-                                    <HomeIcon className="w-14 h-14" />
-                                    <span className="text-xl font-bold ">
-                                        Home
-                                    </span>
-                                </NavLink>
-                                <NavLink
-                                    className={({ isActive }) =>
-                                        clsx(
-                                            'flex items-center gap-8',
-                                            isActive
-                                                ? 'text-secondary'
-                                                : 'text-white',
-                                        )
-                                    }
-                                    to="/explore"
-                                >
-                                    <StarIcon className="w-14 h-14" />
-                                    <span className="text-xl font-bold ">
-                                        Explore
-                                    </span>
-                                </NavLink>
-                                <NavLink
-                                    className={({ isActive }) =>
-                                        clsx(
-                                            'flex items-center gap-8',
-                                            isActive
-                                                ? 'text-secondary'
-                                                : 'text-white',
-                                        )
-                                    }
-                                    to="/notification"
-                                >
-                                    <BellIcon className="w-14 h-14" />
-                                    <span className="text-xl font-bold ">
-                                        Notification
-                                    </span>
-                                </NavLink>
-                                <NavLink
-                                    className={({ isActive }) =>
-                                        clsx(
-                                            'flex items-center gap-8',
-                                            isActive
-                                                ? 'text-secondary'
-                                                : 'text-white',
-                                        )
-                                    }
-                                    to="/profile"
-                                >
-                                    <PersonCircleIcon className="w-14 h-14" />
-                                    <span className="text-xl font-bold ">
-                                        Profile
-                                    </span>
-                                </NavLink>
-                            </nav>
-                            <div className="mt-16 space-y-3">
-                                <EpochInfo />
-                                <ActionNotification />
-                            </div>
-                        </div>
-                    </section>
-                    <ErrorDialog />
-                </div>
-                <NotificationContainer>
-                    <AdjudicationNotification />
-                    <CheckInNotification />
-                </NotificationContainer>
-                <ForbidActionDialog
-                    isOpen={isForbidActionDialogOpen}
-                    onClose={closeForbidActionDialog}
-                />
-            </div>
-        )
-    }
-}
-
-function getDesktopHeaderTextByPath(path: string): string {
-    if (path === '/') {
-        return 'Home'
-    } else if (path.startsWith('/posts')) {
-        return 'Posts'
-    } else if (path === '/profile') {
-        return 'Profile 我的帳號'
-    } else if (path === '/profile/history') {
-        return 'Profile 我的帳號 > 歷史紀錄'
-    } else if (path === '/profile/reputation') {
-        return 'Profile 我的帳號 > 信譽分數'
-    } else {
-        return ''
-    }
-}
-=======
     const isMobile = useMediaQuery('only screen and (max-width : 1023px)')
->>>>>>> 4e3f9b42
 
     return isMobile ? <MobileAppLayout /> : <DesktopAppLayout />
 }