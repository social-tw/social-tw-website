import { PATHS } from '@/constants/paths'
import { AuthErrorDialog, useAuthStatus } from '@/features/auth'
import { useUserState } from '@/features/core'
import {
    PostFailureDialog,
    PostForm,
    PostPublishTransition,
    useCreatePost,
    type PostFormValues,
} from '@/features/post'
<<<<<<< HEAD
import { useProfileHistoryStore } from '@/features/profile'
import { useQueryClient } from '@tanstack/react-query'
import { UserState } from '@unirep/core'
=======
import { useQueryClient } from '@tanstack/react-query'
>>>>>>> de674af2
import { useEffect, useState } from 'react'
import { useNavigate } from 'react-router-dom'

export default function WritePostPage() {
    const { isLoggedIn } = useAuthStatus()

    const navigate = useNavigate()

    const queryClient = useQueryClient()

    const { isPending, error, reset, createPost } = useCreatePost()

    const [isSubmitting, setIsSubmitting] = useState(false)

    const onSubmit = async (values: PostFormValues) => {
        const previousPostsData = queryClient.getQueryData(['posts'])

        try {
            await createPost(values)
        } catch {
            queryClient.setQueryData(['post'], previousPostsData)
        }
    }

    useEffect(() => {
        if (isPending) {
            setIsSubmitting(true)

            const timer = setTimeout(() => {
                setIsSubmitting(false)
                navigate(PATHS.HOME)
            }, 5000)

            return () => {
                clearTimeout(timer)
            }
        }
    }, [isPending, navigate])

    if (!isLoggedIn) {
        return (
            <AuthErrorDialog
                isOpen={true}
                message="很抱歉通知您，您尚未登陸帳號，請返回註冊頁再次嘗試註冊，謝謝您！"
            />
        )
    }

    return (
        <div className="p-4">
            <PostForm onCancel={() => navigate('/')} onSubmit={onSubmit} />
            <PostPublishTransition isOpen={isSubmitting} />
            <PostFailureDialog isOpen={!!error} onClose={() => reset()} />
        </div>
    )
}<|MERGE_RESOLUTION|>--- conflicted
+++ resolved
@@ -1,6 +1,5 @@
 import { PATHS } from '@/constants/paths'
 import { AuthErrorDialog, useAuthStatus } from '@/features/auth'
-import { useUserState } from '@/features/core'
 import {
     PostFailureDialog,
     PostForm,
@@ -8,13 +7,7 @@
     useCreatePost,
     type PostFormValues,
 } from '@/features/post'
-<<<<<<< HEAD
-import { useProfileHistoryStore } from '@/features/profile'
 import { useQueryClient } from '@tanstack/react-query'
-import { UserState } from '@unirep/core'
-=======
-import { useQueryClient } from '@tanstack/react-query'
->>>>>>> de674af2
 import { useEffect, useState } from 'react'
 import { useNavigate } from 'react-router-dom'
 
