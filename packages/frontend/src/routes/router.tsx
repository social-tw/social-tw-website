--- conflicted
+++ resolved
@@ -22,11 +22,7 @@
 import StartLayout from './start/layout'
 import WelcomePage from './start/welcome/page'
 import TwitterCallbackPage from './twitter/callback/page'
-<<<<<<< HEAD
-import { ProtectedRoute } from '@/features/auth'
 import ReportDetailsPage from './app/reports/[id]/page'
-=======
->>>>>>> 862db1af
 
 const router = createBrowserRouter([
     {
@@ -111,17 +107,10 @@
                 path: PATHS.ABOUT_US,
                 element: <AboutPage />,
             },
-<<<<<<< HEAD
-            {
-                path: PATHS.NOTIFICATION,
-                element: <NotificationPage />,
-            },
             {
                 path: '/reports/:id',
                 element: <ReportDetailsPage />,
             },
-=======
->>>>>>> 862db1af
         ],
     },
     {
