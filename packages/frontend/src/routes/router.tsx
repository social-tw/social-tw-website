import { PATHS } from '@/constants/paths'
<<<<<<< HEAD
import AuthProvider from '@/features/auth/provider/AuthProvider'
import { ErrorBoundary, ResetStorage } from '@/features/shared'
import { RouterProvider, createBrowserRouter, redirect } from 'react-router-dom'
=======
import { ProtectedRoute } from '@/features/auth'
import { ErrorBoundary, ResetStorage } from '@/features/shared'
import { RouterProvider, createBrowserRouter, redirect } from 'react-router-dom'
import AboutPage from './app/about/page'
>>>>>>> bbf0f1c3
import AppLayout from './app/layout'
import PostPage from './app/posts/[id]/page'
import PostListPage from './app/posts/page'
import HistoryPage from './app/profile/history/page'
<<<<<<< HEAD
import ProfileLayout from './app/profile/layout'
=======
>>>>>>> bbf0f1c3
import ProfilePage from './app/profile/page'
import ReputationPage from './app/profile/reputation/page'
import FullScreenLayout from './full-screen/layout'
import WritePostPage from './full-screen/write-post/page'
import OnboardingLayout from './onboarding/layout'
import LoginInternalPage from './onboarding/login/internal/page'
import LoginPage from './onboarding/login/page'
import SignupInternalPage from './onboarding/signup/internal/page'
import SignupPage from './onboarding/signup/page'
<<<<<<< HEAD
import TwitterCallbackPage from './twitter/callback/page'
import WelcomePage from './welcome/page'
=======
import FeaturesPage from './start/features/page'
import LaunchPage from './start/launch/page'
import StartLayout from './start/layout'
import WelcomePage from './start/welcome/page'
import TwitterCallbackPage from './twitter/callback/page'
>>>>>>> bbf0f1c3

const router = createBrowserRouter([
    {
        element: <StartLayout />,
        errorElement: <ErrorBoundary />,
        children: [
            {
                path: PATHS.WELCOME,
                element: <WelcomePage />,
            },
            {
                path: PATHS.LAUNCH,
                element: <LaunchPage />,
            },
            {
                path: PATHS.FEATURES,
                element: <FeaturesPage />,
            },
        ],
    },
    {
        path: PATHS.TWITTER_CALLBACK,
        element: <TwitterCallbackPage />,
    },
    {
        element: <OnboardingLayout />,
        errorElement: <ErrorBoundary />,
        children: [
            {
                path: PATHS.LOGIN,
                element: <LoginPage />,
            },
            {
                path: `${PATHS.LOGIN_INTERNAL}/:selectedSignupMethod`,
                element: <LoginInternalPage />,
            },
            {
                path: PATHS.SIGN_UP,
                element: <SignupPage />,
            },
            {
                path: PATHS.SIGN_UP_INTERNAL,
                element: <SignupInternalPage />,
            },
        ],
    },
    {
<<<<<<< HEAD
        element: (
            <AuthProvider>
                <AppLayout />
            </AuthProvider>
        ),
        errorElement: <ResetStorage />,
=======
        element: <AppLayout />,
        errorElement: <ErrorBoundary />,
>>>>>>> bbf0f1c3
        children: [
            {
                element: <ProtectedRoute />,
                errorElement: <ResetStorage />,
                children: [
                    {
                        path: PATHS.HOME,
                        element: <PostListPage />,
                    },
                    {
                        path: PATHS.VIEW_POST,
                        element: <PostPage />,
                    },
                    {
                        path: PATHS.PROFILE,
                        element: <ProfilePage />,
                    },
                    {
                        path: PATHS.REPUTATION,
                        element: <ReputationPage />,
                    },
                    {
                        path: PATHS.HISTORY,
                        element: <HistoryPage />,
                    },
                    {
                        path: PATHS.NOTIFICATION,
                        loader: () => {
                            return redirect(PATHS.HOME)
                        },
                    },
                ],
            },
            {
                path: PATHS.ABOUT_US,
                element: <AboutPage />,
            },
        ],
    },
    {
        element: <FullScreenLayout />,
        children: [
            {
<<<<<<< HEAD
                path: PATHS.WRITE_POST,
                element: (
                    <AuthProvider>
                        <WritePostPage />,
                    </AuthProvider>
                ),
=======
                element: <ProtectedRoute />,
                children: [
                    {
                        path: PATHS.WRITE_POST,
                        element: <WritePostPage />,
                    },
                ],
>>>>>>> bbf0f1c3
            },
        ],
    },
])

export default function Router() {
    return <RouterProvider router={router} />
}<|MERGE_RESOLUTION|>--- conflicted
+++ resolved
@@ -1,22 +1,12 @@
 import { PATHS } from '@/constants/paths'
-<<<<<<< HEAD
 import AuthProvider from '@/features/auth/provider/AuthProvider'
 import { ErrorBoundary, ResetStorage } from '@/features/shared'
 import { RouterProvider, createBrowserRouter, redirect } from 'react-router-dom'
-=======
-import { ProtectedRoute } from '@/features/auth'
-import { ErrorBoundary, ResetStorage } from '@/features/shared'
-import { RouterProvider, createBrowserRouter, redirect } from 'react-router-dom'
 import AboutPage from './app/about/page'
->>>>>>> bbf0f1c3
 import AppLayout from './app/layout'
 import PostPage from './app/posts/[id]/page'
 import PostListPage from './app/posts/page'
 import HistoryPage from './app/profile/history/page'
-<<<<<<< HEAD
-import ProfileLayout from './app/profile/layout'
-=======
->>>>>>> bbf0f1c3
 import ProfilePage from './app/profile/page'
 import ReputationPage from './app/profile/reputation/page'
 import FullScreenLayout from './full-screen/layout'
@@ -26,16 +16,11 @@
 import LoginPage from './onboarding/login/page'
 import SignupInternalPage from './onboarding/signup/internal/page'
 import SignupPage from './onboarding/signup/page'
-<<<<<<< HEAD
-import TwitterCallbackPage from './twitter/callback/page'
-import WelcomePage from './welcome/page'
-=======
 import FeaturesPage from './start/features/page'
 import LaunchPage from './start/launch/page'
 import StartLayout from './start/layout'
 import WelcomePage from './start/welcome/page'
 import TwitterCallbackPage from './twitter/callback/page'
->>>>>>> bbf0f1c3
 
 const router = createBrowserRouter([
     {
@@ -83,49 +68,38 @@
         ],
     },
     {
-<<<<<<< HEAD
         element: (
             <AuthProvider>
                 <AppLayout />
             </AuthProvider>
         ),
         errorElement: <ResetStorage />,
-=======
-        element: <AppLayout />,
-        errorElement: <ErrorBoundary />,
->>>>>>> bbf0f1c3
         children: [
             {
-                element: <ProtectedRoute />,
-                errorElement: <ResetStorage />,
-                children: [
-                    {
-                        path: PATHS.HOME,
-                        element: <PostListPage />,
-                    },
-                    {
-                        path: PATHS.VIEW_POST,
-                        element: <PostPage />,
-                    },
-                    {
-                        path: PATHS.PROFILE,
-                        element: <ProfilePage />,
-                    },
-                    {
-                        path: PATHS.REPUTATION,
-                        element: <ReputationPage />,
-                    },
-                    {
-                        path: PATHS.HISTORY,
-                        element: <HistoryPage />,
-                    },
-                    {
-                        path: PATHS.NOTIFICATION,
-                        loader: () => {
-                            return redirect(PATHS.HOME)
-                        },
-                    },
-                ],
+                path: PATHS.HOME,
+                element: <PostListPage />,
+            },
+            {
+                path: PATHS.VIEW_POST,
+                element: <PostPage />,
+            },
+            {
+                path: PATHS.PROFILE,
+                element: <ProfilePage />,
+            },
+            {
+                path: PATHS.REPUTATION,
+                element: <ReputationPage />,
+            },
+            {
+                path: PATHS.HISTORY,
+                element: <HistoryPage />,
+            },
+            {
+                path: PATHS.NOTIFICATION,
+                loader: () => {
+                    return redirect(PATHS.HOME)
+                },
             },
             {
                 path: PATHS.ABOUT_US,
@@ -137,22 +111,12 @@
         element: <FullScreenLayout />,
         children: [
             {
-<<<<<<< HEAD
                 path: PATHS.WRITE_POST,
                 element: (
                     <AuthProvider>
                         <WritePostPage />,
                     </AuthProvider>
                 ),
-=======
-                element: <ProtectedRoute />,
-                children: [
-                    {
-                        path: PATHS.WRITE_POST,
-                        element: <WritePostPage />,
-                    },
-                ],
->>>>>>> bbf0f1c3
             },
         ],
     },
