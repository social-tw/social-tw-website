--- conflicted
+++ resolved
@@ -10,12 +10,9 @@
 } from '@/features/auth'
 import { LocalStorageHelper } from '@/utils/helpers/LocalStorageHelper'
 import { getVariantAutoScrollY } from '@/utils/helpers/motionVariants'
-<<<<<<< HEAD
-import { useNavigate } from 'react-router-dom'
-=======
 import { motion } from 'framer-motion'
 import { useState } from 'react'
->>>>>>> bbf0f1c3
+import { useNavigate } from 'react-router-dom'
 
 enum NoteStatus {
     Close = 'close',
