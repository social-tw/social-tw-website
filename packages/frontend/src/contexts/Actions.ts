import { nanoid } from 'nanoid'
import { create } from 'zustand'
import { createJSONStorage, persist } from 'zustand/middleware'
import { immer } from 'zustand/middleware/immer'

export enum ActionType {
    Post = 'post',
    Comment = 'comment',
}

export enum ActionStatus {
    Pending = 'pending',
    Success = 'success',
    Failure = 'failure',
}

export interface PostData {
    id: string
    content: string
}

export interface CommentData {
    id: string
    postId: string
    content: string
    epochKey: string
}

export interface BaseAction<Type, Data> {
    id: string
    type: Type
    status: ActionStatus
    submittedAt: number
    data: Data
}

export type Action =
    | BaseAction<ActionType.Post, PostData>
    | BaseAction<ActionType.Comment, CommentData>

export interface ActionState {
    entities: Record<string, Action>
    list: string[]
    latestId?: string
}

const initialState: ActionState = {
    entities: {},
    list: [],
    latestId: undefined,
}

function partializeStorage(state: ActionState): ActionState {
    const failedIds = Object.values(state.entities)
        .filter((action) => action.status === ActionStatus.Failure)
        .map((action) => action.id)

    return {
        entities: Object.fromEntries(
            failedIds.map((id) => [id, state.entities[id]])
        ),
        list: failedIds,
    }
}

export const useActionStore = create<ActionState>()(
    persist(
        immer(() => initialState),
        {
            name: 'action-storage',
            storage: createJSONStorage(() => localStorage),
            partialize: partializeStorage,
        }
    )
)

export function actionsSelector(state: ActionState) {
    return state.list.map((id) => state.entities[id])
}

export function latestActionSelector(state: ActionState) {
    return state.latestId ? state.entities[state.latestId] : undefined
}

export function commentActionsSelector(state: ActionState) {
    return Object.values(state.entities).filter(
        (action) => action.type === ActionType.Comment
    )
}

export function pendingCommentActionsSelector(state: ActionState) {
    return Object.values(state.entities).filter(
        (action) =>
            action.type === ActionType.Comment &&
            action.status === ActionStatus.Pending
    )
}

export function failedCommentActionsSelector(state: ActionState) {
    return Object.values(state.entities).filter(
        (action) =>
            action.type === ActionType.Comment &&
            action.status === ActionStatus.Failure
    )
}

export function pendingCountSelector(state: ActionState) {
    return Object.values(state.entities).filter(
        (action) => action.status === ActionStatus.Pending
    ).length
}

export function countByTimeRangeSelector(startTime: number, endTime: number) {
    const _startTime = startTime * 1000
    const _endTime = endTime * 1000
    return function (state: ActionState) {
        return Object.values(state.entities).filter(
            (action) =>
<<<<<<< HEAD
                action.submittedAt > _startTime &&
                action.submittedAt <= _endTime
=======
                action.submittedAt > startTime && action.submittedAt <= endTime
>>>>>>> beeea48c
        ).length
    }
}

export function createAction(
    type: ActionType,
    data: PostData | CommentData
): Action {
    return {
        id: nanoid(),
        type,
        status: ActionStatus.Pending,
        submittedAt: Date.now(),
        data,
    } as Action
}

export function addAction(type: ActionType, data: PostData | CommentData) {
    const action = createAction(type, data)
    useActionStore.setState((state) => {
        state.entities[action.id] = action
        state.list.push(action.id)
        state.latestId = action.id
    })

    return action.id
}

export function succeedActionById(
    id: string,
    data: Partial<PostData | CommentData> = {}
) {
    useActionStore.setState((state) => {
        state.entities[id].status = ActionStatus.Success
        state.entities[id].data = { ...state.entities[id].data, ...data }
        state.latestId = id
    })
}

export function failActionById(
    id: string,
    data: Partial<PostData | CommentData> = {}
) {
    useActionStore.setState((state) => {
        state.entities[id].status = ActionStatus.Failure
        state.entities[id].data = { ...state.entities[id].data, ...data }
        state.latestId = id
    })
}

export function removeActionById(id: string) {
    useActionStore.setState((state) => {
        delete state.entities[id]
        const index = state.list.findIndex((itemId) => itemId === id)
        if (index !== -1) state.list.splice(index, 1)
    })
}

export function removeActionByCommentId(commentId: string) {
    const state = useActionStore.getState()
    const actions = commentActionsSelector(state)
    const action = actions.find((action) => action.data.id === commentId)

    if (!action) return
    removeActionById(action.id)
}<|MERGE_RESOLUTION|>--- conflicted
+++ resolved
@@ -1,7 +1,7 @@
-import { nanoid } from 'nanoid'
-import { create } from 'zustand'
-import { createJSONStorage, persist } from 'zustand/middleware'
-import { immer } from 'zustand/middleware/immer'
+import { nanoid } from "nanoid";
+import { create } from "zustand";
+import { createJSONStorage, persist } from "zustand/middleware";
+import { immer } from "zustand/middleware/immer";
 
 export enum ActionType {
     Post = 'post',
@@ -116,12 +116,8 @@
     return function (state: ActionState) {
         return Object.values(state.entities).filter(
             (action) =>
-<<<<<<< HEAD
                 action.submittedAt > _startTime &&
                 action.submittedAt <= _endTime
-=======
-                action.submittedAt > startTime && action.submittedAt <= endTime
->>>>>>> beeea48c
         ).length
     }
 }
