--- conflicted
+++ resolved
@@ -101,11 +101,7 @@
             body: JSON.stringify({
                 publicSignals: signupProof.publicSignals,
                 proof: signupProof.proof,
-<<<<<<< HEAD
-                hashUserId: this.hashUserId
-=======
                 hashUserId: this.hashUserId,
->>>>>>> a3bb07fa
             }),
         }).then((r) => r.json())
 
