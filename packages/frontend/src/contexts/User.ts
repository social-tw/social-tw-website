import { createContext } from 'react'
import { makeAutoObservable } from 'mobx'
import { stringifyBigInts } from '@unirep/utils'
import { Identity } from '@semaphore-protocol/identity'
import { UserState } from '@unirep/core'
import { DataProof } from '@unirep-app/circuits'
import { SERVER } from '../config'
import prover from './Prover'
import { ethers } from 'ethers'

// TODO: Turn it into functional context instead of class!!!!
class User {
    currentEpoch: number = 0
    latestTransitionedEpoch: number = 0
    isTwitterVerified: boolean = false
    fromServer: boolean = false
    hasSignedUp: boolean = false
    data: bigint[] = []
    provableData: bigint[] = []
    userState?: UserState
    provider: any
    signature: string = '' // TODO: not sure how to setup inital data
    hashUserId: string = '' // TODO: not sure how to setup inital data

    constructor() {
        makeAutoObservable(this)
    }

<<<<<<< HEAD
    // TODO: if user has login with twitter but doesn't sign up with signature
    // Two states: user had logged in twitter and hasn't
    setFromServer() {
        this.fromServer = true
    }

    async load() {
        console.log("load .....")
=======
    /**
     * This function should be called before user signs up for 
     * it will load the user's signature and hashUserId from local storage.
     * @returns 
     */
    async load() {
        this.signature = localStorage.getItem('signature') ?? ''
>>>>>>> d1a12b0c
        this.hashUserId = localStorage.getItem('hashUserId') ?? ''

        // TODO: if this is necessary?
        if (this.hashUserId) {
            this.isTwitterVerified = true
            console.log(this.hashUserId)
        } else {
            console.error('Invalid hashUserId for twitter')
        }

        this.signature = localStorage.getItem('signature') ?? ''
        
        if (this.hashUserId?.length == 0 && this.signature?.length == 0) {
            console.error("HashUserId and signature are wrong")
            return
        }

        // TODO: change hashUserId to signature
        // const identity = new Identity(signature)
        const identity = new Identity(this.signature)
        const { UNIREP_ADDRESS, APP_ADDRESS, ETH_PROVIDER_URL } = await fetch(
            `${SERVER}/api/config`
        ).then((r) => r.json())

        const provider = ETH_PROVIDER_URL.startsWith('http')
            ? new ethers.providers.JsonRpcProvider(ETH_PROVIDER_URL)
            : new ethers.providers.WebSocketProvider(ETH_PROVIDER_URL)
        this.provider = provider
 
        const userState = new UserState(
            {
                provider,
                prover,
                unirepAddress: UNIREP_ADDRESS,
                attesterId: BigInt(APP_ADDRESS),
                _id: identity,
            },
            identity
        )
        await userState.sync.start()
        this.userState = userState
        console.log(this.userState)
        await userState.waitForSync()
        // TODO: check here to modify
        this.hasSignedUp = await userState.hasSignedUp()
        await this.loadData()
        this.latestTransitionedEpoch = await this.userState.latestTransitionedEpoch()
    }

    get fieldCount() {
        return this.userState?.sync.settings.fieldCount
    }

    get sumFieldCount() {
        return this.userState?.sync.settings.sumFieldCount
    }

    epochKey(nonce: number) {
        if (!this.userState) return '0x'
        const epoch = this.userState.sync.calcCurrentEpoch()
        const key = this.userState.getEpochKeys(epoch, nonce)
        return `0x${key.toString(16)}`
    }

    async loadData() {
        if (!this.userState) throw new Error('user state not initialized')

        this.data = await this.userState.getData()
        this.provableData = await this.userState.getProvableData()
    }

    async serverSignMessage(hashUserId: string) {
        const data = await fetch(`${SERVER}/api/identity`, {
            method: 'POST',
            headers: {
                'content-type': 'application/json',
            },
            body: JSON.stringify({
                hashUserId,
            })
        }).then((r) => r.json())
        console.log(data)
        return data
    }

    async signup() {
        console.log(this.userState)
        if (!this.userState) throw new Error('user state not initialized')

        const signupProof = await this.userState.genUserSignUpProof()
        console.log(signupProof)

        const data = await fetch(`${SERVER}/api/signup`, {
            method: 'POST',
            headers: {
                'content-type': 'application/json',
            },
            body: JSON.stringify({
                publicSignals: signupProof.publicSignals,
                proof: signupProof.proof,
                hashUserId: this.hashUserId,
                fromServer: this.fromServer,
            }),
        }).then((r) => r.json())

        console.log(data)

        // TODO: handle error
        await this.provider.waitForTransaction(data.hash)
        await this.userState.waitForSync()
        this.hasSignedUp = await this.userState.hasSignedUp()
        this.latestTransitionedEpoch = this.userState.sync.calcCurrentEpoch()
        console.log(this.hasSignedUp)
    }

    async requestData(
        reqData: { [key: number]: string | number },
        epkNonce: number
    ) {
        if (!this.userState) throw new Error('user state not initialized')

        for (const key of Object.keys(reqData)) {
            if (reqData[+key] === '') {
                delete reqData[+key]
                continue
            }
        }
        if (Object.keys(reqData).length === 0) {
            throw new Error('No data in the attestation')
        }
        const epochKeyProof = await this.userState.genEpochKeyProof({
            nonce: epkNonce,
        })
        const data = await fetch(`${SERVER}/api/request`, {
            method: 'POST',
            headers: {
                'content-type': 'application/json',
            },
            body: JSON.stringify(
                stringifyBigInts({
                    reqData,
                    publicSignals: epochKeyProof.publicSignals,
                    proof: epochKeyProof.proof,
                })
            ),
        }).then((r) => r.json())
        await this.provider.waitForTransaction(data.hash)
        await this.userState.waitForSync()
        await this.loadData()
    }

    async stateTransition() {
        if (!this.userState) throw new Error('user state not initialized')

        await this.userState.waitForSync()
        const signupProof = await this.userState.genUserStateTransitionProof()
        const data = await fetch(`${SERVER}/api/transition`, {
            method: 'POST',
            headers: {
                'content-type': 'application/json',
            },
            body: JSON.stringify({
                publicSignals: signupProof.publicSignals,
                proof: signupProof.proof,
            }),
        }).then((r) => r.json())
        await this.provider.waitForTransaction(data.hash)
        await this.userState.waitForSync()
        await this.loadData()
        this.latestTransitionedEpoch =
            await this.userState.latestTransitionedEpoch()
    }

    async proveData(data: { [key: number]: string | number }) {
        if (!this.userState) throw new Error('user state not initialized')
        const epoch = await this.userState.sync.loadCurrentEpoch()
        const stateTree = await this.userState.sync.genStateTree(epoch)
        const index = await this.userState.latestStateTreeLeafIndex(epoch)
        const stateTreeProof = stateTree.createProof(index)
        const provableData = await this.userState.getProvableData()
        const sumFieldCount = this.userState.sync.settings.sumFieldCount
        const values = Array(sumFieldCount).fill(0)
        for (let [key, value] of Object.entries(data)) {
            values[Number(key)] = value
        }
        const attesterId = this.userState.sync.attesterId
        const circuitInputs = stringifyBigInts({
            identity_secret: this.userState.id.secret,
            state_tree_indexes: stateTreeProof.pathIndices,
            state_tree_elements: stateTreeProof.siblings,
            data: provableData,
            epoch: epoch,
            attester_id: attesterId,
            value: values,
        })
        const { publicSignals, proof } = await prover.genProofAndPublicSignals(
            'dataProof',
            circuitInputs
        )
        const dataProof = new DataProof(publicSignals, proof, prover)
        const valid = await dataProof.verify()
        return stringifyBigInts({
            publicSignals: dataProof.publicSignals,
            proof: dataProof.proof,
            valid,
        })
    }
}

const defaultValue = new User()

const UserContext = createContext<User>(defaultValue)

export { User, UserContext };<|MERGE_RESOLUTION|>--- conflicted
+++ resolved
@@ -26,24 +26,17 @@
         makeAutoObservable(this)
     }
 
-<<<<<<< HEAD
-    // TODO: if user has login with twitter but doesn't sign up with signature
-    // Two states: user had logged in twitter and hasn't
-    setFromServer() {
-        this.fromServer = true
-    }
-
-    async load() {
-        console.log("load .....")
-=======
     /**
      * This function should be called before user signs up for 
      * it will load the user's signature and hashUserId from local storage.
      * @returns 
-     */
+     */    // Two states: user had logged in twitter and hasn't
+    setFromServer() {
+        this.fromServer = true
+    }
+
     async load() {
-        this.signature = localStorage.getItem('signature') ?? ''
->>>>>>> d1a12b0c
+        console.log("load .....")
         this.hashUserId = localStorage.getItem('hashUserId') ?? ''
 
         // TODO: if this is necessary?
