<<<<<<< HEAD
import {createContext} from 'react'
import {makeAutoObservable} from 'mobx'
import {stringifyBigInts} from '@unirep/utils'
import {Identity} from '@semaphore-protocol/identity'
import {UserState} from '@unirep/core'
import {DataProof} from '@unirep-app/circuits'
import {SERVER} from '../config'
import prover from './prover'
import {ethers} from 'ethers'
=======
import { createContext } from 'react'
import { makeAutoObservable } from 'mobx'
import { stringifyBigInts } from '@unirep/utils'
import { Identity } from '@semaphore-protocol/identity'
import { UserState } from '@unirep/core'
import { DataProof } from '@unirep-app/circuits'
import { SERVER } from '../config'
import prover from './Prover'
import { ethers } from 'ethers'
>>>>>>> 71165a2d

class User {
    currentEpoch: number = 0
    latestTransitionedEpoch: number = 0
    hasSignedUp: boolean = false
    data: bigint[] = []
    provableData: bigint[] = []
    userState?: UserState
    provider: any
    signature: string = '' // TODO not sure how to setup inital data
    hashUserId: string = '' // TODO not sure how to setup inital data

    constructor() {
        makeAutoObservable(this)
    }

    // TODO: if user has login with twitter but doesn't sign up with signature

    async load() {

        console.log("load .....")
        this.signature = localStorage.getItem('signature') ?? ''
        this.hashUserId = localStorage.getItem('hashUserId') ?? ''

        if (this.hashUserId?.length == 0 && this.signature?.length == 0) {
            console.error("HashUserId is wrong")
            return
        }

        // TODO: change hashUserId to signature
        // const identity = new Identity(signature)
        const identity = new Identity(this.signature)
        const {UNIREP_ADDRESS, APP_ADDRESS, ETH_PROVIDER_URL} = await fetch(
            `${SERVER}/api/config`
        ).then((r) => r.json())

        const provider = ETH_PROVIDER_URL.startsWith('http')
            ? new ethers.providers.JsonRpcProvider(ETH_PROVIDER_URL)
            : new ethers.providers.WebSocketProvider(ETH_PROVIDER_URL)
        this.provider = provider

        const userState = new UserState(
            {
                provider,
                prover,
                unirepAddress: UNIREP_ADDRESS,
                attesterId: BigInt(APP_ADDRESS),
                _id: identity,
            },
            identity
        )
        await userState.sync.start()
        this.userState = userState
        console.log(this.userState)
        await userState.waitForSync()
        // todo check here to modify
        this.hasSignedUp = await userState.hasSignedUp()
        await this.loadData()
        this.latestTransitionedEpoch =
            await this.userState.latestTransitionedEpoch()
    }

    get fieldCount() {
        return this.userState?.sync.settings.fieldCount
    }

    get sumFieldCount() {
        return this.userState?.sync.settings.sumFieldCount
    }

    epochKey(nonce: number) {
        if (!this.userState) return '0x'
        const epoch = this.userState.sync.calcCurrentEpoch()
        const key = this.userState.getEpochKeys(epoch, nonce)
        return `0x${key.toString(16)}`
    }

    async loadData() {
        if (!this.userState) throw new Error('user state not initialized')

        this.data = await this.userState.getData()
        this.provableData = await this.userState.getProvableData()
    }

    async signup() {
        console.log(this.userState)
        if (!this.userState) throw new Error('user state not initialized')

        const signupProof = await this.userState.genUserSignUpProof()
        console.log(signupProof)

        const data = await fetch(`${SERVER}/api/signup`, {
            method: 'POST',
            headers: {
                'content-type': 'application/json',
            },
            body: JSON.stringify({
                publicSignals: signupProof.publicSignals,
                proof: signupProof.proof,
                hashUserId: this.hashUserId,
            }),
        }).then((r) => r.json())

        console.log(data)

        // TODO: handle error
        await this.provider.waitForTransaction(data.hash)
        await this.userState.waitForSync()
        this.hasSignedUp = await this.userState.hasSignedUp()
        this.latestTransitionedEpoch = this.userState.sync.calcCurrentEpoch()
    }

    async requestData(
        reqData: { [key: number]: string | number },
        epkNonce: number
    ) {
        if (!this.userState) throw new Error('user state not initialized')

        for (const key of Object.keys(reqData)) {
            if (reqData[+key] === '') {
                delete reqData[+key]
                continue
            }
        }
        if (Object.keys(reqData).length === 0) {
            throw new Error('No data in the attestation')
        }
        const epochKeyProof = await this.userState.genEpochKeyProof({
            nonce: epkNonce,
        })
        const data = await fetch(`${SERVER}/api/request`, {
            method: 'POST',
            headers: {
                'content-type': 'application/json',
            },
            body: JSON.stringify(
                stringifyBigInts({
                    reqData,
                    publicSignals: epochKeyProof.publicSignals,
                    proof: epochKeyProof.proof,
                })
            ),
        }).then((r) => r.json())
        await this.provider.waitForTransaction(data.hash)
        await this.userState.waitForSync()
        await this.loadData()
    }

    async stateTransition() {
        if (!this.userState) throw new Error('user state not initialized')

        await this.userState.waitForSync()
        const signupProof = await this.userState.genUserStateTransitionProof()
        const data = await fetch(`${SERVER}/api/transition`, {
            method: 'POST',
            headers: {
                'content-type': 'application/json',
            },
            body: JSON.stringify({
                publicSignals: signupProof.publicSignals,
                proof: signupProof.proof,
            }),
        }).then((r) => r.json())
        await this.provider.waitForTransaction(data.hash)
        await this.userState.waitForSync()
        await this.loadData()
        this.latestTransitionedEpoch =
            await this.userState.latestTransitionedEpoch()
    }

    async proveData(data: { [key: number]: string | number }) {
        if (!this.userState) throw new Error('user state not initialized')
        const epoch = await this.userState.sync.loadCurrentEpoch()
        const stateTree = await this.userState.sync.genStateTree(epoch)
        const index = await this.userState.latestStateTreeLeafIndex(epoch)
        const stateTreeProof = stateTree.createProof(index)
        const provableData = await this.userState.getProvableData()
        const sumFieldCount = this.userState.sync.settings.sumFieldCount
        const values = Array(sumFieldCount).fill(0)
        for (let [key, value] of Object.entries(data)) {
            values[Number(key)] = value
        }
        const attesterId = this.userState.sync.attesterId
        const circuitInputs = stringifyBigInts({
            identity_secret: this.userState.id.secret,
            state_tree_indexes: stateTreeProof.pathIndices,
            state_tree_elements: stateTreeProof.siblings,
            data: provableData,
            epoch: epoch,
            attester_id: attesterId,
            value: values,
        })
        const {publicSignals, proof} = await prover.genProofAndPublicSignals(
            'dataProof',
            circuitInputs
        )
        const dataProof = new DataProof(publicSignals, proof, prover)
        const valid = await dataProof.verify()
        return stringifyBigInts({
            publicSignals: dataProof.publicSignals,
            proof: dataProof.proof,
            valid,
        })
    }

    logout() {
        this.hasSignedUp = false;  // set hasSignedUp to false when logout
        this.userState = undefined; // Clear user state
        this.signature = '';
        this.hashUserId = '';
        localStorage.removeItem('signature'); // Clear local storage
        localStorage.removeItem('hashUserId'); // Clear local storage
    }
}

const defaultValue = new User()

const UserContext = createContext<User>(defaultValue)

export {User, UserContext};<|MERGE_RESOLUTION|>--- conflicted
+++ resolved
@@ -1,14 +1,3 @@
-<<<<<<< HEAD
-import {createContext} from 'react'
-import {makeAutoObservable} from 'mobx'
-import {stringifyBigInts} from '@unirep/utils'
-import {Identity} from '@semaphore-protocol/identity'
-import {UserState} from '@unirep/core'
-import {DataProof} from '@unirep-app/circuits'
-import {SERVER} from '../config'
-import prover from './prover'
-import {ethers} from 'ethers'
-=======
 import { createContext } from 'react'
 import { makeAutoObservable } from 'mobx'
 import { stringifyBigInts } from '@unirep/utils'
@@ -18,7 +7,6 @@
 import { SERVER } from '../config'
 import prover from './Prover'
 import { ethers } from 'ethers'
->>>>>>> 71165a2d
 
 class User {
     currentEpoch: number = 0
