import { Identity } from '@semaphore-protocol/identity'
import { DataProof } from '@unirep-app/circuits'
import { UserState } from '@unirep/core'
import { stringifyBigInts } from '@unirep/utils'
import { ethers } from 'ethers'
import React, {
    createContext,
    ReactNode,
    useCallback,
    useContext,
    useMemo,
    useState,
} from 'react'
import { SERVER } from '../config'
import ERROR_MESSAGES from '../constants/error-messages/loginErrorMessage'
import useInitUser from '../hooks/useInitUser'
import { useLocalStorage } from '../hooks/useLocalStorage'
import { fetchRelayConfig } from '../utils/api'
import { createProviderByUrl } from '../utils/createProviderByUrl'
import prover from './Prover'

export type SignupStatus = 'default' | 'pending' | 'success' | 'error'

export interface UserContextType {
    currentEpoch: number
    setCurrentEpoch: (epoch: number) => void
    latestTransitionedEpoch: number
    setLatestTransitionedEpoch: (epoch: number) => void
    isLogin: any
    setIsLogin: (param: string) => void
    hasSignedUp: boolean
    setHasSignedUp: (hasSignedUp: boolean) => void
    data: bigint[]
    setData: (data: bigint[]) => void
    provableData: bigint[]
    setProvableData: (provableData: bigint[]) => void
    userState?: UserState
    setUserState: (userState?: UserState) => void
    provider: any
    setProvider: (provider: any) => void
    signature: string
    setSignature: (signature: string) => void
    hashUserId: string
    setHashUserId: (hashUserId: string) => void
    token: string
    setToken: (token: string) => void
    signupStatus: SignupStatus
    setSignupStatus: (signupStatus: SignupStatus) => void
    errorCode: keyof typeof ERROR_MESSAGES | ''
    setErrorCode: (errorCode: keyof typeof ERROR_MESSAGES | '') => void
    loadData: (userState: UserState) => Promise<void>
    fieldCount: () => number | undefined
    sumFieldCount: () => number | undefined
    epochKey: (nonce: number) => string
    load: () => Promise<void>
    handleWalletSignMessage: (hashUserId: string) => Promise<void>
    signup: (
        fromServer: boolean,
        userStateInstance: UserState,
        hashUserId: string,
        accessToken: string,
    ) => Promise<void>
    stateTransition: () => Promise<void>
    requestData: (
        reqData: { [key: number]: string | number },
        epkNonce: number,
    ) => Promise<void>
    proveData: (data: { [key: number]: string | number }) => Promise<any>
    logout: () => void
    createUserState: () => Promise<UserState>
}

interface UserProviderProps {
    children: ReactNode
}

const UserContext = createContext<UserContextType | undefined>(undefined)

interface UserProviderProps {
    children: ReactNode
}

// TODO: Move the methods to a separate file
// TODO: Remove unnecessary states
export const UserProvider: React.FC<UserProviderProps> = ({ children }) => {
    const [currentEpoch, setCurrentEpoch] = useState<number>(0)
    const [latestTransitionedEpoch, setLatestTransitionedEpoch] =
        useState<number>(0)
    const [isLogin, setIsLogin] = useLocalStorage('loginStatus', null)
    const [hasSignedUp, setHasSignedUp] = useState<boolean>(false)
    const [data, setData] = useState<bigint[]>([])
    const [provableData, setProvableData] = useState<bigint[]>([])
    const [userState, setUserState] = useState<UserState | undefined>()
    const [provider, setProvider] = useState<any>()
    const [signature, setSignature] = useState<string>('')
    const [hashUserId, setHashUserId] = useState<string>('')
    const [token, setToken] = useState<string>('')
    const [signupStatus, setSignupStatus] = useState<SignupStatus>('default')
    const [errorCode, setErrorCode] = useState<
        keyof typeof ERROR_MESSAGES | ''
    >('')

    const load = async () => {
        const userStateInstance = await createUserState()
        if (!userStateInstance) throw new Error('No user state instance')
        await checkSignupStatus(userStateInstance)
        await loadData(userStateInstance)
        const latestEpoch = await userStateInstance.latestTransitionedEpoch()
        setLatestTransitionedEpoch(latestEpoch)
    }

    const createUserState = async () => {
        const storedSignature = localStorage.getItem('signature') ?? ''
        const relayConfig = await fetchRelayConfig()
        const provider = createProviderByUrl(relayConfig.ETH_PROVIDER_URL)
        setProvider(provider)

        const userStateInstance = new UserState({
            provider,
            prover,
            unirepAddress: relayConfig.UNIREP_ADDRESS,
            attesterId: BigInt(relayConfig.APP_ADDRESS),
            id: new Identity(storedSignature),
        })

        await userStateInstance.sync.start()
        await userStateInstance.waitForSync()

        setUserState(userStateInstance)
        return userStateInstance
    }

    const checkSignupStatus = useCallback(
        async (userState: UserState) => {
            if (!userState) throw new Error('user state not initialized')
            const hasSignedUpStatus = await userState.hasSignedUp()
            setHasSignedUp(hasSignedUpStatus)
        },
        [userState],
    )

    const loadData = useCallback(
        async (userState: UserState) => {
            if (!userState) throw new Error('user state not initialized')

            const fetchedData = await userState.getData()
            const fetchedProvableData = await userState.getProvableData()

            setData(fetchedData)
            setProvableData(fetchedProvableData)
        },
        [userState],
    )

    const fieldCount = useMemo(() => {
        return userState?.sync.settings.fieldCount
    }, [userState])

    const sumFieldCount = useMemo(() => {
        return userState?.sync.settings.sumFieldCount
    }, [userState])

    const epochKey = useCallback(
        (nonce: number) => {
            if (!userState) return '0x'
            const epoch = userState.sync.calcCurrentEpoch()
            const key = userState.getEpochKeys(epoch, nonce)
            return `0x${key.toString(16)}`
        },
        [userState],
    )

    const handleWalletSignMessage = async (hashUserId: string) => {
        const accounts = await window.ethereum.request({
            method: 'eth_requestAccounts',
        })
        const account = accounts[0]

        const signature = await window.ethereum.request({
            method: 'personal_sign',
            params: [
                ethers.utils.hexlify(ethers.utils.toUtf8Bytes(hashUserId)),
                account,
            ],
        })
        localStorage.setItem('signature', signature)
    }

    const signup = useCallback(
        async (
            fromServer: boolean,
            userStateInstance: UserState,
            hashUserId: string,
            accessToken: string,
        ) => {
            if (!userStateInstance)
                throw new Error('user state not initialized')
            const signupProof = await userStateInstance.genUserSignUpProof()
<<<<<<< HEAD
            const publicSignals = signupProof.publicSignals
=======
            const publicSignals = signupProof.publicSignals.map((item) =>
                item.toString(),
            )
>>>>>>> c0b234c9
            const proof = signupProof.proof.map((item) => item.toString())

            const response = await fetch(`${SERVER}/api/signup`, {
                method: 'POST',
                headers: {
                    'content-type': 'application/json',
                },
                body: JSON.stringify({
                    publicSignals: publicSignals,
                    proof: proof,
                    hashUserId: hashUserId,
                    token: accessToken,
                    fromServer: fromServer,
                }),
            })

            if (!response.ok) {
                throw new Error('Signup Failed')
            }

            await userStateInstance.waitForSync()
            const hasSignedUpStatus = await userStateInstance.hasSignedUp()
            setHasSignedUp(hasSignedUpStatus)
            const latestEpoch = userStateInstance.sync.calcCurrentEpoch()
            setLatestTransitionedEpoch(latestEpoch)
        },
        [SERVER],
    )

    const stateTransition = async () => {
        if (!userState) throw new Error('user state not initialized')

        await userState.waitForSync()
        const signupProof = await userState.genUserStateTransitionProof()
        const data = await fetch(`${SERVER}/api/transition`, {
            method: 'POST',
            headers: {
                'content-type': 'application/json',
            },
            body: JSON.stringify(
                stringifyBigInts({
                    publicSignals: signupProof.publicSignals,
                    proof: signupProof.proof,
                }),
            ),
        }).then((r) => r.json())
        await provider.waitForTransaction(data.hash)
        await userState.waitForSync()
        await loadData(userState)
        const latestTransitionEpoch = await userState.latestTransitionedEpoch()
        setLatestTransitionedEpoch(latestTransitionEpoch)
    }

    const requestData = useCallback(
        async (
            reqData: { [key: number]: string | number },
            epkNonce: number,
        ) => {
            if (!userState) throw new Error('user state not initialized')

            const filteredReqData = Object.entries(reqData)
                .filter(([_, value]) => value !== '')
                .reduce((obj, [key, value]) => ({ ...obj, [key]: value }), {})

            if (Object.keys(filteredReqData).length === 0) {
                throw new Error('No data in the attestation')
            }

            const epochKeyProof = await userState.genEpochKeyProof({
                nonce: epkNonce,
            })
            const response = await fetch(`${SERVER}/api/request`, {
                method: 'POST',
                headers: {
                    'content-type': 'application/json',
                },
                body: JSON.stringify(
                    stringifyBigInts({
                        reqData: filteredReqData,
                        publicSignals: epochKeyProof.publicSignals,
                        proof: epochKeyProof.proof,
                    }),
                ),
            })
            const data = await response.json()
            await provider.waitForTransaction(data.hash)
            await userState.waitForSync()
            await loadData(userState)
        },
        [userState, provider, loadData],
    )

    const proveData = useCallback(
        async (data: { [key: number]: string | number }) => {
            if (!userState) throw new Error('user state not initialized')
            const epoch = await userState.sync.loadCurrentEpoch()
            const stateTree = await userState.sync.genStateTree(epoch)
            const index = await userState.latestStateTreeLeafIndex(epoch)
            const stateTreeProof = stateTree.createProof(index)
            const provableData = await userState.getProvableData()
            const sumFieldCount = userState.sync.settings.sumFieldCount
            const values = Array(sumFieldCount).fill(0)
            for (const [key, value] of Object.entries(data)) {
                values[Number(key)] = value
            }
            const attesterId = userState.sync.attesterId
            const circuitInputs = stringifyBigInts({
                identity_secret: userState.id.secret,
                state_tree_indices: stateTreeProof.pathIndices,
                state_tree_elements: stateTreeProof.siblings,
                data: provableData,
                epoch: epoch,
                attester_id: attesterId,
                value: values,
            })
            const { publicSignals, proof } =
                await prover.genProofAndPublicSignals(
                    'dataProof',
                    circuitInputs,
                )
            const dataProof = new DataProof(publicSignals, proof, prover)
            const valid = await dataProof.verify()
            return stringifyBigInts({
                publicSignals: dataProof.publicSignals,
                proof: dataProof.proof,
                valid,
            })
        },
        [userState],
    )

    const logout = () => {
        setHasSignedUp(false)
        setUserState(undefined)
        setSignature('')
        setHashUserId('')
        setToken('')
        localStorage.removeItem('hashUserId')
        localStorage.removeItem('token')
        localStorage.removeItem('signature')
        localStorage.removeItem('loginStatus')
    }

    useInitUser(signupStatus, load, logout)

    const value: UserContextType = {
        currentEpoch,
        setCurrentEpoch,
        latestTransitionedEpoch,
        setLatestTransitionedEpoch,
        isLogin,
        setIsLogin,
        hasSignedUp,
        setHasSignedUp,
        data,
        setData,
        provableData,
        setProvableData,
        userState,
        setUserState,
        provider,
        setProvider,
        signature,
        setSignature,
        hashUserId,
        setHashUserId,
        token,
        setToken,
        signupStatus,
        setSignupStatus,
        errorCode,
        setErrorCode,
        loadData,
        fieldCount,
        sumFieldCount,
        epochKey,
        load,
        handleWalletSignMessage,
        signup,
        stateTransition,
        requestData,
        proveData,
        logout,
        createUserState,
    }

    return <UserContext.Provider value={value}>{children}</UserContext.Provider>
}

export default UserContext

export const useUser = (): UserContextType => {
    const context = useContext(UserContext)
    if (!context) {
        throw new Error('useUser must be used within a UserProvider')
    }
    return context
}<|MERGE_RESOLUTION|>--- conflicted
+++ resolved
@@ -196,13 +196,9 @@
             if (!userStateInstance)
                 throw new Error('user state not initialized')
             const signupProof = await userStateInstance.genUserSignUpProof()
-<<<<<<< HEAD
-            const publicSignals = signupProof.publicSignals
-=======
             const publicSignals = signupProof.publicSignals.map((item) =>
                 item.toString(),
             )
->>>>>>> c0b234c9
             const proof = signupProof.proof.map((item) => item.toString())
 
             const response = await fetch(`${SERVER}/api/signup`, {
