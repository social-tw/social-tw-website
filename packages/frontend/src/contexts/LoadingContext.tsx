import React, { createContext, useState, useContext } from 'react';

<<<<<<< HEAD
interface LoadingContextType {
    isLoading: boolean
    setIsLoading: React.Dispatch<React.SetStateAction<boolean>>
}

interface LoadingProps {
    children: React.ReactNode
}

const LoadingContext = createContext<LoadingContextType>({
    isLoading: false,
    setIsLoading: () => {},
})

const LoadingProvider = ({ children }: LoadingProps) => {
    const [isLoading, setIsLoading] = useState(false)

    return (
        <LoadingContext.Provider value={{ isLoading, setIsLoading }}>
            {children}
        </LoadingContext.Provider>
    )
}
=======
export type LoadingStatus = 'loading' | 'success' | 'fail' | 'start';
type LoadingContextType = {
  status: LoadingStatus;
  setStatus: React.Dispatch<React.SetStateAction<LoadingStatus>>;
};

const defaultContextValue: LoadingContextType = {
  status: 'start',
  setStatus: () => {}
};

export const LoadingContext = createContext<LoadingContextType>(defaultContextValue);

type LoadingProviderProps = {
  children: React.ReactNode;
};

export const LoadingProvider: React.FC<LoadingProviderProps> = ({ children }) => {
  const [status, setStatus] = useState<LoadingStatus>('loading');

  return (
    <LoadingContext.Provider value={{ status, setStatus }}>
      {children}
    </LoadingContext.Provider>
  );
};
>>>>>>> ad99f1e6

export const useLoading = () => {
  return useContext(LoadingContext);
};<|MERGE_RESOLUTION|>--- conflicted
+++ resolved
@@ -1,58 +1,32 @@
-import React, { createContext, useState, useContext } from 'react';
+import React, { createContext, useState, useContext } from 'react'
 
-<<<<<<< HEAD
-interface LoadingContextType {
-    isLoading: boolean
-    setIsLoading: React.Dispatch<React.SetStateAction<boolean>>
+export type LoadingStatus = 'loading' | 'success' | 'fail' | 'start'
+type LoadingContextType = {
+  status: LoadingStatus
+  setStatus: React.Dispatch<React.SetStateAction<LoadingStatus>>
 }
-
-interface LoadingProps {
-    children: React.ReactNode
-}
-
-const LoadingContext = createContext<LoadingContextType>({
-    isLoading: false,
-    setIsLoading: () => {},
-})
-
-const LoadingProvider = ({ children }: LoadingProps) => {
-    const [isLoading, setIsLoading] = useState(false)
-
-    return (
-        <LoadingContext.Provider value={{ isLoading, setIsLoading }}>
-            {children}
-        </LoadingContext.Provider>
-    )
-}
-=======
-export type LoadingStatus = 'loading' | 'success' | 'fail' | 'start';
-type LoadingContextType = {
-  status: LoadingStatus;
-  setStatus: React.Dispatch<React.SetStateAction<LoadingStatus>>;
-};
 
 const defaultContextValue: LoadingContextType = {
   status: 'start',
   setStatus: () => {}
-};
+}
 
-export const LoadingContext = createContext<LoadingContextType>(defaultContextValue);
+export const LoadingContext = createContext<LoadingContextType>(defaultContextValue)
 
 type LoadingProviderProps = {
-  children: React.ReactNode;
-};
+  children: React.ReactNode
+}
 
 export const LoadingProvider: React.FC<LoadingProviderProps> = ({ children }) => {
-  const [status, setStatus] = useState<LoadingStatus>('loading');
+  const [status, setStatus] = useState<LoadingStatus>('loading')
 
   return (
     <LoadingContext.Provider value={{ status, setStatus }}>
       {children}
     </LoadingContext.Provider>
-  );
-};
->>>>>>> ad99f1e6
+  )
+}
 
 export const useLoading = () => {
-  return useContext(LoadingContext);
-};+  return useContext(LoadingContext)
+}