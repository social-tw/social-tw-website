import clsx from 'clsx'
import { nanoid } from 'nanoid'
import { useRef, useState } from 'react'
import { FaBan, FaTrashCan } from 'react-icons/fa6'
import { FiMoreHorizontal } from 'react-icons/fi'
import Avatar from '@/components/common/Avatar'
import formatDate from '@/utils/formatDate'
import {
    ControlledMenu,
    MenuItem,
    useClick,
    useMenuState,
} from '@szhsin/react-menu'
import { useMediaQuery } from '@uidotdev/usehooks'
<<<<<<< HEAD
=======
import { CommentStatus } from '../../types'
>>>>>>> 5293668c
import CommentDeleteDialog from './CommentDeleteDialog'
import CommentReportDialog from './CommentReportDialog'
import { CommentInfo, CommentStatus } from '@/types/Comments'

interface CommentProps {
    commentId?: string
    epochKey?: string
    content: string
    publishedAt: Date
    status: CommentStatus
    canDelete: boolean
    canReport: boolean
    onRepublish?: () => void
    onDelete?: () => void
}

export default function Comment({
    commentId,
    epochKey = nanoid(),
    content = '',
    publishedAt,
    status = CommentStatus.Success,
    canDelete = true,
    canReport = true,
    onRepublish = () => {},
    onDelete = () => {},
}: CommentProps) {
    const [isDeletingDialogOpen, setIsDeletingDialogOpen] = useState(false)
    const [isReporting, setIsReporting] = useState(false)

    const _onRepublish = async () => {
        onRepublish()
    }

    const _onDelete = async () => {
        setIsDeletingDialogOpen(false)
        onDelete()
    }

    const onCancelDelete = () => {
        setIsDeletingDialogOpen(false)
    }

    const onCancelReport = () => {
        setIsReporting(false)
    }

    const menuButtonRef = useRef(null)
    const [menuState, toggleMenu] = useMenuState({ transition: true })
    const anchorProps = useClick(menuState.state, toggleMenu)

    const isSmallDevice = useMediaQuery('only screen and (max-width : 768px)')

    const menuItems = [
        ...(canDelete
            ? [
                  {
                      label: '刪除留言',
                      icon: <FaTrashCan size={isSmallDevice ? 22 : 14} />,
                      onClick: () => {
                          setIsDeletingDialogOpen(true)
                      },
                  },
              ]
            : []),
        ...(canReport
            ? [
                  {
                      label: '檢舉留言',
                      icon: (
                          <FaBan size={isSmallDevice ? 22 : 14} className="" />
                      ),
                      onClick: () => {
                          setIsReporting(true)
                      },
                  },
              ]
            : []),
    ]

    return (
        <>
            <article
                id={commentId}
                className={clsx(
                    'pt-4 pb-6 space-y-2',
                    status !== CommentStatus.Success && 'opacity-30',
                )}
            >
                <header className="grid grid-cols-[1fr_auto] items-center">
                    <div className="flex items-center gap-5">
                        <Avatar name={epochKey} />
                        <span className="text-xs font-medium tracking-wide text-white">
                            {status === CommentStatus.Failure
                                ? '存取失敗，請再嘗試留言'
                                : formatDate(publishedAt)}
                        </span>
                    </div>
                    <div>
                        {status !== CommentStatus.Failure &&
                            menuItems.length > 0 && (
                                <button
                                    aria-label="more"
                                    className="btn btn-circle btn-sm btn-ghost"
                                    ref={menuButtonRef}
                                    {...anchorProps}
                                >
                                    <FiMoreHorizontal size={24} />
                                </button>
                            )}
                    </div>
                </header>
                <p className="text-sm font-medium text-white">{content}</p>
            </article>
            {status === CommentStatus.Failure && (
                <div className="mb-6">
                    <button
                        className="h-10 border-2 btn btn-sm btn-outline btn-primary"
                        onClick={_onRepublish}
                    >
                        再次發佈這則留言
                    </button>
                </div>
            )}
            <ControlledMenu
                {...menuState}
                anchorRef={isSmallDevice ? undefined : menuButtonRef}
                anchorPoint={
                    isSmallDevice ? { x: 0, y: window.innerHeight } : undefined
                }
                align="end"
                viewScroll="auto"
                menuClassName={clsx(
                    'menu w-screen bg-[#363636] md:w-36 rounded-box max-md:rounded-b-none p-0',
                    isSmallDevice && 'h-20',
                )}
                onClose={() => toggleMenu(false)}
                transition
                portal
            >
                {menuItems.map((item, i) => (
                    <MenuItem key={i} onClick={item.onClick}>
                        <div className="font-medium text-white max-md:p-6 md:flex md:justify-center">
                            {item.icon}
                            <span className="md:text-sm text-lg tracking-wider mt-[2px]">
                                {item.label}
                            </span>
                        </div>
                    </MenuItem>
                ))}
            </ControlledMenu>
            <CommentDeleteDialog
                open={isDeletingDialogOpen}
                onClose={onCancelDelete}
                onConfirm={() => _onDelete()}
            />
            <CommentReportDialog
                isOpen={isReporting}
                onClose={onCancelReport}
            />
        </>
    )
}<|MERGE_RESOLUTION|>--- conflicted
+++ resolved
@@ -12,10 +12,6 @@
     useMenuState,
 } from '@szhsin/react-menu'
 import { useMediaQuery } from '@uidotdev/usehooks'
-<<<<<<< HEAD
-=======
-import { CommentStatus } from '../../types'
->>>>>>> 5293668c
 import CommentDeleteDialog from './CommentDeleteDialog'
 import CommentReportDialog from './CommentReportDialog'
 import { CommentInfo, CommentStatus } from '@/types/Comments'
