import dayjs from 'dayjs'
import LinesEllipsis from 'react-lines-ellipsis'
import { Link } from 'react-router-dom'
<<<<<<< HEAD
import Comment from '../../assets/comment.png'
import Downvote from '../../assets/downvote.png'
import Upvote from '../../assets/upvote.png'
import { useEffect, useState } from 'react'
import { VoteAction, VoteMsg } from '../../types/VoteAction'
import useVotes, { useVoteEvents } from '../../hooks/useVotes'
import { useUser } from '../../contexts/User'
import LikeAnimation from '../ui/animations/LikeAnimation'
=======
import Comment from '@/assets/comment.png'
import Downvote from '@/assets/downvote.png'
import Upvote from '@/assets/upvote.png'
import Avatar from '@/components/common/Avatar'
>>>>>>> 3eacf227

export default function Post({
    id = '',
    epochKey,
    content = '',
    imageUrl,
    publishedAt = new Date(),
    commentCount = 0,
    upCount = 0,
    downCount = 0,
    compact = false,
<<<<<<< HEAD
    isMine = false,
    finalAction = null,
=======
    onComment = () => {},
>>>>>>> 3eacf227
}: {
    id: string
    epochKey: string
    content: string
    imageUrl?: string
    publishedAt: Date
    commentCount: number
    upCount: number
    downCount: number
    compact?: boolean
<<<<<<< HEAD
    isMine?: boolean
    finalAction?: VoteAction | null
=======
    onComment?: () => void
>>>>>>> 3eacf227
}) {
    const isTemp = id.startsWith('temp')

    const publishedTime = dayjs(publishedAt)
    const publishedLabel = publishedTime.isBefore(dayjs(), 'day')
        ? publishedTime.format('YYYY/MM/DD')
        : publishedTime.fromNow()

    const { isLogin } = useUser()
    const { create } = useVotes()
    const [upvotes, setUpvotes] = useState(upCount)
    const [downvotes, setDownvotes] = useState(downCount)
    // TODO: Need get vote state from backend or calucate from ecpochKey
    // 'upvote', 'downvote', or null
    const [voteState, setVoteState] = useState<
        VoteAction.UPVOTE | VoteAction.DOWNVOTE | null
    >(null)
    const [localUpCount, setLocalUpCount] = useState(upCount)
    const [localDownCount, setLocalDownCount] = useState(downCount)

    const [show, setShow] = useState(false)
    const [imgType, setImgType] = useState<
        VoteAction.UPVOTE | VoteAction.DOWNVOTE
    >(VoteAction.UPVOTE)
    const [isAction, setIsAction] = useState(finalAction)
    // set isAction when finalAction is changed
    useEffect(() => {
        setIsAction(finalAction)
    }, [finalAction])
    const postInfo = (
        <div className="space-y-3">
            <header className="flex items-center gap-4">
                <Avatar name={epochKey} />
                <span className="text-xs font-medium tracking-wide text-black/80">
                    {publishedLabel}
                </span>
            </header>
            <section className="text-sm font-medium tracking-wider text-black/90">
                {compact ? (
                    <LinesEllipsis
                        text={content}
                        maxLine="4"
                        ellipsis="..."
                        component="p"
                    />
                ) : (
                    <p>{content}</p>
                )}
            </section>
        </div>
    )

    const handleVote = async (voteType: VoteAction) => {
        let action: VoteAction
        let success = false

        if (isMine && finalAction === voteType) {
            action =
                voteType === VoteAction.UPVOTE
                    ? VoteAction.CANCEL_UPVOTE
                    : VoteAction.CANCEL_DOWNVOTE
            success = await create(id, action)

            if (success) {
                if (action === VoteAction.CANCEL_UPVOTE) {
                    setUpvotes((prev) => prev - 1)
                    setIsAction(null)
                } else {
                    setDownvotes((prev) => prev - 1)
                    setIsAction(null)
                }
            }
        } else {
            if (isMine && finalAction !== null) {
                const cancelAction =
                    finalAction === VoteAction.UPVOTE
                        ? VoteAction.CANCEL_UPVOTE
                        : VoteAction.CANCEL_DOWNVOTE
                await create(id, cancelAction)
                if (cancelAction === VoteAction.CANCEL_UPVOTE) {
                    setUpvotes((prev) => prev - 1)
                } else {
                    setDownvotes((prev) => prev - 1)
                }
            }

            // 进行新的投票
            action = voteType
            success = await create(id, action)
            setShow(true)
            setImgType(
                voteType === VoteAction.UPVOTE
                    ? VoteAction.UPVOTE
                    : VoteAction.DOWNVOTE,
            )

            if (success) {
                if (action === VoteAction.UPVOTE) {
                    setUpvotes((prev) => prev + 1)
                } else {
                    setDownvotes((prev) => prev + 1)
                }
                setIsAction(action)
            }
        }

        setVoteState(
            action === VoteAction.UPVOTE
                ? VoteAction.UPVOTE
                : VoteAction.DOWNVOTE,
        )
        setShow(false)
    }

    useVoteEvents((msg: VoteMsg) => {
        if (id !== msg.postId) return

        switch (msg.vote) {
            case VoteAction.UPVOTE:
                setLocalUpCount((prev) => prev + 1)
                break
            case VoteAction.DOWNVOTE:
                setLocalDownCount((prev) => prev + 1)
                break
            case VoteAction.CANCEL_UPVOTE:
                setLocalUpCount((prev) => prev - 1)
                break
            case VoteAction.CANCEL_DOWNVOTE:
                setLocalDownCount((prev) => prev - 1)
                break
        }
    })

    return (
        <article className="flex bg-white/90 rounded-xl shadow-base">
            {<LikeAnimation isLiked={show} imgType={imgType} />}
            <div className="flex-1 p-4 space-y-3">
                {compact && !isTemp ? (
                    <Link to={`/posts/${id}`}>{postInfo}</Link>
                ) : (
                    postInfo
                )}
                {!compact && imageUrl && (
                    <section className="hidden rounded-xl shadow-base">
                        <img className="w-full" src={imageUrl} alt="image" />
                    </section>
                )}
                <footer className="flex items-center gap-4">
                    <div
                        className={`flex items-center gap-1`}
                        onClick={() => handleVote(VoteAction.UPVOTE)}
                        style={{ cursor: isLogin ? 'pointer' : 'not-allowed' }}
                    >
                        <div
                            className={`${
                                isMine && isAction === VoteAction.UPVOTE
                                    ? 'border-4 border-white rounded-full'
                                    : ''
                            }`}
                        >
                            <img
                                className="w-5 h-5"
                                src={Upvote}
                                alt="upvote"
                            />
                        </div>
                        <span className="text-xs font-medium tracking-wide text-black/80">
                            {localUpCount}
                        </span>
                    </div>
                    <div
                        className={`flex items-center gap-1`}
                        onClick={() => handleVote(VoteAction.DOWNVOTE)}
                        style={{ cursor: isLogin ? 'pointer' : 'not-allowed' }}
                    >
                        <div
                            className={`${
                                isMine && isAction === VoteAction.DOWNVOTE
                                    ? 'border-4 border-white rounded-full'
                                    : ''
                            }`}
                        >
                            <img
                                className="w-5 h-5"
                                src={Downvote}
                                alt="downvote"
                            />
                        </div>
                        <span className="text-xs font-medium tracking-wide text-black/80">
                            {localDownCount}
                        </span>
                    </div>
                    <div
                        className="flex items-center gap-1"
                        onClick={onComment}
                    >
                        <img className="w-5 h-5" src={Comment} alt="comment" />
                        <span className="text-xs font-medium tracking-wide text-black/80">
                            {commentCount}
                        </span>
                    </div>
                </footer>
            </div>
            {compact && imageUrl && (
                <div className="max-w-[150px] rounded-xl shadow-base hidden">
                    <img
                        className="object-cover w-full h-full"
                        src={imageUrl}
                        alt="image"
                    />
                </div>
            )}
        </article>
    )
}<|MERGE_RESOLUTION|>--- conflicted
+++ resolved
@@ -1,7 +1,6 @@
 import dayjs from 'dayjs'
 import LinesEllipsis from 'react-lines-ellipsis'
 import { Link } from 'react-router-dom'
-<<<<<<< HEAD
 import Comment from '../../assets/comment.png'
 import Downvote from '../../assets/downvote.png'
 import Upvote from '../../assets/upvote.png'
@@ -10,12 +9,7 @@
 import useVotes, { useVoteEvents } from '../../hooks/useVotes'
 import { useUser } from '../../contexts/User'
 import LikeAnimation from '../ui/animations/LikeAnimation'
-=======
-import Comment from '@/assets/comment.png'
-import Downvote from '@/assets/downvote.png'
-import Upvote from '@/assets/upvote.png'
 import Avatar from '@/components/common/Avatar'
->>>>>>> 3eacf227
 
 export default function Post({
     id = '',
@@ -27,12 +21,9 @@
     upCount = 0,
     downCount = 0,
     compact = false,
-<<<<<<< HEAD
     isMine = false,
     finalAction = null,
-=======
     onComment = () => {},
->>>>>>> 3eacf227
 }: {
     id: string
     epochKey: string
@@ -43,12 +34,9 @@
     upCount: number
     downCount: number
     compact?: boolean
-<<<<<<< HEAD
     isMine?: boolean
     finalAction?: VoteAction | null
-=======
     onComment?: () => void
->>>>>>> 3eacf227
 }) {
     const isTemp = id.startsWith('temp')
 
