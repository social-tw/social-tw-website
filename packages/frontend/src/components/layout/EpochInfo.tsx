--- conflicted
+++ resolved
@@ -1,35 +1,12 @@
-import clsx from 'clsx'
-<<<<<<< HEAD
-import { useEffect, useState } from 'react'
-import Countdown from 'react-countdown'
-import epochImg from '@/assets/epoch.svg?url'
-import useActionCount from '@/hooks/useActionCount'
-import useEpoch from '@/hooks/useEpoch'
+import clsx from "clsx";
+import { useEffect, useState } from "react";
+import Countdown from "react-countdown";
+import epochImg from "@/assets/epoch.svg?url";
+import useActionCount from "@/hooks/useActionCount";
+import useEpoch from "@/hooks/useEpoch";
 
 export default function EpochInfo() {
     const { epochLength, remainingTime } = useEpoch()
-=======
-import { useEffect, useMemo, useState } from 'react'
-import Countdown from 'react-countdown'
-import epochImg from '@/assets/epoch.svg?url'
-import { countByTimeRangeSelector, useActionStore } from '@/contexts/Actions'
-import useEpoch from '@/hooks/useEpoch'
-
-export default function EpochInfo() {
-    const { epochLength, remainingTime, epoch } = useEpoch()
-
-    const startTime = useMemo(
-        () =>
-            epoch && remainingTime
-                ? Date.now() - (epochLength - remainingTime) * 1000
-                : 0,
-        [epoch, epochLength, remainingTime]
-    )
-    const endTime = useMemo(
-        () => (epoch && remainingTime ? Date.now() + remainingTime * 1000 : 0),
-        [epoch, epochLength, remainingTime]
-    )
->>>>>>> beeea48c
 
     const [nextEpochTime, setNextEpochTime] = useState<number>()
     useEffect(() => {
