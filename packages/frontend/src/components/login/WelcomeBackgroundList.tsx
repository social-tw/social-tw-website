import { useMediaQuery } from '@uidotdev/usehooks'
import { motion } from 'framer-motion'
import React, { useEffect, useRef } from 'react'

interface ScrollingModalProps {
    children: React.ReactNode
    method: string
    variants: any
}

export default function WelcomeBackgroundList({
    children,
    method,
    variants,
<<<<<<< HEAD
}) => {
    const isSmallDevice = useMediaQuery('only screen and (max-width : 768px)')
=======
}: ScrollingModalProps) {
>>>>>>> 5293668c
    const postListRef = useRef<HTMLDivElement>(null)

    const handleScroll = () => {
        const container = postListRef.current
        if (!container) return
        const ulElement = container.querySelector('ul')
        if (!ulElement) return

        const children = Array.from(ulElement.children) as HTMLElement[]
        const containerHeight = container.clientHeight
        const topAreaHeight = isSmallDevice ? 268 : 332
        const bottomAreaHeight = isSmallDevice ? 216 : 296
        const scrollPosition = container.scrollTop
        const middle =
            (containerHeight - topAreaHeight - bottomAreaHeight) / 2 +
            topAreaHeight
        const centerZoneHeight = 20
        const centerTop = middle - centerZoneHeight / 2
        const centerBottom = middle + centerZoneHeight / 2

        children.forEach((child) => {
            const childTop = child.offsetTop - scrollPosition
            const childBottom = childTop + child.clientHeight

            if (childTop < centerBottom && childBottom > centerTop) {
                child.style.opacity = '1'
            } else if (childBottom < middle) {
                child.style.opacity = '0.1'
            } else {
                child.style.opacity = '0.3'
            }
        })
    }

    useEffect(() => {
        const container = postListRef.current
        if (container) {
            container.addEventListener('scroll', handleScroll)
            setTimeout(() => {
                handleScroll()
            }, 300)
        }

        return () => {
            if (container) {
                container.removeEventListener('scroll', handleScroll)
            }
        }
    }, [method])
    return (
        <motion.div
            className="fixed z-30 overflow-scroll pt-[268px] flex justify-center md:pl-4 w-full h-full"
            variants={variants}
            initial="start"
            animate="end"
            ref={postListRef}
        >
            {children}
        </motion.div>
    )
}<|MERGE_RESOLUTION|>--- conflicted
+++ resolved
@@ -8,16 +8,12 @@
     variants: any
 }
 
-export default function WelcomeBackgroundList({
+export default function WelcomeBackgroundList ({
     children,
     method,
     variants,
-<<<<<<< HEAD
-}) => {
+}: ScrollingModalProps) {
     const isSmallDevice = useMediaQuery('only screen and (max-width : 768px)')
-=======
-}: ScrollingModalProps) {
->>>>>>> 5293668c
     const postListRef = useRef<HTMLDivElement>(null)
 
     const handleScroll = () => {
