import React, { useContext, useEffect, useState } from 'react'
import { BsTwitter } from 'react-icons/bs'
import LoginButton from './LoginButton'
<<<<<<< HEAD
import { UserContext } from '../../contexts/User'
=======
>>>>>>> ad99f1e6
import { motion } from 'framer-motion'
import { SERVER } from '../../config'
import useTwitterVerify from '../../hooks/useTwitterVerify'
import useSignUpWithWallet from '../../hooks/useSignupWithWallet'
import useSignupWithServer from '../../hooks/useSignupWithServer'
<<<<<<< HEAD
import { observer } from 'mobx-react-lite'
import { useSearchParams } from 'react-router-dom'

// TODO: Twitter auto login: when user has login twitter but haven't signed up
// TODO: redirect bug: when user have to loggin with twitter it redirect to twitter
// TODO: twitter login form is ugly
const AuthForm: React.FC = observer(() => {
    const userContext = useContext(UserContext)
    const [searchParams] = useSearchParams()
    const hashUserId = searchParams.get('code')
    const [isLoading, setIsLoading] = useState(false)
    const twitterVerify = useTwitterVerify(setIsLoading, SERVER)
    const signupWithWallet = useSignUpWithWallet(
        hashUserId,
        userContext,
        setIsLoading
    )
    const signupWithServer = useSignupWithServer(
        hashUserId,
        SERVER,
        userContext,
        setIsLoading
    )
=======
import { useNavigate, useSearchParams } from 'react-router-dom'
import NoteModal from '../modal/NoteModal'
import { GrFormClose } from 'react-icons/gr'
import { useUser } from '../../contexts/User'

interface AuthFormProps {
    hashUserId: string | null
    method: string
    onSignup: () => void
    onLogin: () => void
}

const AuthForm: React.FC<AuthFormProps> = ({
    hashUserId,
    method,
    onSignup,
    onLogin,
}
) => {
    const navigate = useNavigate()
    const { setIsSignupLoading, isSignupLoading, handleServerSignMessage, handleWalletSignMessage, signup } = useUser()
    const [noteStatus, setNoteStatus] = useState('close')
    const twitterVerify = useTwitterVerify(SERVER)
    const signupWithWallet = useSignUpWithWallet(navigate, setIsSignupLoading, handleWalletSignMessage, signup)
    const signupWithServer = useSignupWithServer(navigate, setIsSignupLoading, handleServerSignMessage, signup)
>>>>>>> ad99f1e6

    const authVarients = {
        hidden: { opacity: 0 },
        visible: {
            opacity: 1,
            transition: {
                delay: 1,
                duration: 1,
                ease: 'easeInOut',
            },
        },
    }

<<<<<<< HEAD
    return (
        <motion.div
            className="md:pb-0 pb-8 md:w-auto min-w-[300px] w-full flex flex-col justify-center items-center gap-6"
            variants={authVarients}
            initial="hidden"
            animate="visible"
        >
            {hashUserId ? (
                <>
                    <LoginButton
                        isLoading={isLoading}
                        icon={BsTwitter}
                        onClick={signupWithWallet}
                        title="錢包註冊"
                        subTitle="使用MetaMask錢包進行登入！"
                        color="#2F9CAF"
                    />
                    <LoginButton
                        isLoading={isLoading}
                        icon={BsTwitter}
                        onClick={signupWithServer}
                        title="直接註冊"
                        subTitle="使用SERVER進行登入！"
                        color="#DB7622"
                    />
                </>
            ) : (
                <>
                    <LoginButton
                        isLoading={isLoading}
                        icon={BsTwitter}
                        onClick={twitterVerify}
                        title="立即註冊"
                        subTitle="加入我們的匿名討論行列！"
                        color="#2F9CAF"
                    />
                </>
            )}
        </motion.div>
=======
    const sendSignupStepContent =
        <>
            <LoginButton
                isLoading={isSignupLoading}
                onClick={signupWithWallet}
                title='錢包註冊'
                subTitle='使用 MetaMask 錢包進行登入'
                color='#2F9CAF'
                text='MetaMask 錢包'
                setNoteStatus={() => setNoteStatus('metamask')}
            />
            <LoginButton
                isLoading={isSignupLoading}
                onClick={signupWithServer}
                title='直接註冊'
                subTitle='沒有錢包嗎? 沒關係! 可以直接使用 Server 註冊'
                color='#DB7622'
                text='Server 註冊'
                setNoteStatus={() => setNoteStatus('server')}
            />
        </>

    const firtSignupStepContent = method === '' ?
        (
            <>
                <LoginButton
                    isLoading={isSignupLoading}
                    onClick={() => { }}
                    title='立即登入'
                    subTitle='歡迎提供你的獨到見解！'
                    color='#2F9CAF'
                />
                <LoginButton
                    isLoading={isSignupLoading}
                    onClick={onSignup}
                    title='立即註冊'
                    subTitle='只要兩步驟，即可安全匿名分享你的想法！'
                    color='#FF892A'
                />
            </>
        )
        :
        (
            <>
                <LoginButton 
                    isLoading={isSignupLoading}
                    icon={BsTwitter}
                    onClick={twitterVerify}
                    title='使用 Twitter 帳號登入'
                    subTitle='歡迎提供你的獨到見解！'
                    color='#2F9CAF'
                />
            </>
        )

    return (
        <>
            <motion.div
                className="md:pb-28 pb-8 min-w-[300px] w-full flex flex-col justify-center items-center gap-6 "
                variants={authVarients}
                initial="hidden"
                animate="visible"
            >
                {hashUserId ? sendSignupStepContent : firtSignupStepContent}
            </motion.div>
            <NoteModal
                icon={GrFormClose}
                noteStatus={noteStatus}
                onClose={() => setNoteStatus('close')}
            />
        </>
>>>>>>> ad99f1e6
    )
}

<<<<<<< HEAD
export default AuthForm
=======
export default AuthForm
>>>>>>> ad99f1e6
<|MERGE_RESOLUTION|>--- conflicted
+++ resolved
@@ -1,40 +1,11 @@
 import React, { useContext, useEffect, useState } from 'react'
 import { BsTwitter } from 'react-icons/bs'
 import LoginButton from './LoginButton'
-<<<<<<< HEAD
-import { UserContext } from '../../contexts/User'
-=======
->>>>>>> ad99f1e6
 import { motion } from 'framer-motion'
 import { SERVER } from '../../config'
 import useTwitterVerify from '../../hooks/useTwitterVerify'
 import useSignUpWithWallet from '../../hooks/useSignupWithWallet'
 import useSignupWithServer from '../../hooks/useSignupWithServer'
-<<<<<<< HEAD
-import { observer } from 'mobx-react-lite'
-import { useSearchParams } from 'react-router-dom'
-
-// TODO: Twitter auto login: when user has login twitter but haven't signed up
-// TODO: redirect bug: when user have to loggin with twitter it redirect to twitter
-// TODO: twitter login form is ugly
-const AuthForm: React.FC = observer(() => {
-    const userContext = useContext(UserContext)
-    const [searchParams] = useSearchParams()
-    const hashUserId = searchParams.get('code')
-    const [isLoading, setIsLoading] = useState(false)
-    const twitterVerify = useTwitterVerify(setIsLoading, SERVER)
-    const signupWithWallet = useSignUpWithWallet(
-        hashUserId,
-        userContext,
-        setIsLoading
-    )
-    const signupWithServer = useSignupWithServer(
-        hashUserId,
-        SERVER,
-        userContext,
-        setIsLoading
-    )
-=======
 import { useNavigate, useSearchParams } from 'react-router-dom'
 import NoteModal from '../modal/NoteModal'
 import { GrFormClose } from 'react-icons/gr'
@@ -60,7 +31,6 @@
     const twitterVerify = useTwitterVerify(SERVER)
     const signupWithWallet = useSignUpWithWallet(navigate, setIsSignupLoading, handleWalletSignMessage, signup)
     const signupWithServer = useSignupWithServer(navigate, setIsSignupLoading, handleServerSignMessage, signup)
->>>>>>> ad99f1e6
 
     const authVarients = {
         hidden: { opacity: 0 },
@@ -69,52 +39,11 @@
             transition: {
                 delay: 1,
                 duration: 1,
-                ease: 'easeInOut',
+                ease: "easeInOut",
             },
         },
     }
 
-<<<<<<< HEAD
-    return (
-        <motion.div
-            className="md:pb-0 pb-8 md:w-auto min-w-[300px] w-full flex flex-col justify-center items-center gap-6"
-            variants={authVarients}
-            initial="hidden"
-            animate="visible"
-        >
-            {hashUserId ? (
-                <>
-                    <LoginButton
-                        isLoading={isLoading}
-                        icon={BsTwitter}
-                        onClick={signupWithWallet}
-                        title="錢包註冊"
-                        subTitle="使用MetaMask錢包進行登入！"
-                        color="#2F9CAF"
-                    />
-                    <LoginButton
-                        isLoading={isLoading}
-                        icon={BsTwitter}
-                        onClick={signupWithServer}
-                        title="直接註冊"
-                        subTitle="使用SERVER進行登入！"
-                        color="#DB7622"
-                    />
-                </>
-            ) : (
-                <>
-                    <LoginButton
-                        isLoading={isLoading}
-                        icon={BsTwitter}
-                        onClick={twitterVerify}
-                        title="立即註冊"
-                        subTitle="加入我們的匿名討論行列！"
-                        color="#2F9CAF"
-                    />
-                </>
-            )}
-        </motion.div>
-=======
     const sendSignupStepContent =
         <>
             <LoginButton
@@ -186,12 +115,7 @@
                 onClose={() => setNoteStatus('close')}
             />
         </>
->>>>>>> ad99f1e6
     )
 }
 
-<<<<<<< HEAD
 export default AuthForm
-=======
-export default AuthForm
->>>>>>> ad99f1e6
