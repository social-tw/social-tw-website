--- conflicted
+++ resolved
@@ -11,14 +11,6 @@
     icon: Icon,
 }) => {
     const navigate = useNavigate()
-<<<<<<< HEAD
-    const [user, setUser] = useState(null);
-
-  const handleTwitterLogin = async () => {
-    // Fetch login URL
-    const response = await axios.get("http://localhost:8000/api/login");
-    const loginUrl = response.data;
-=======
     const [hashUserId, setHashUserId] = useState('');
 
     const handleTwitterLogin = async () => {
@@ -26,32 +18,11 @@
         const response = await fetch('http://localhost:8000/api/login', {
             method: 'GET',
         });
->>>>>>> 58b7c827
 
     // Redirect to login URL
     window.location.href = loginUrl;
   };
 
-<<<<<<< HEAD
-  const handleCallback = async (code: string, state: string, codeVerifier: string) => {
-    const response = await axios.post("http://localhost:8000/api/user", {
-      state,
-      code,
-      code_verifier: codeVerifier
-    });
-    setUser(response.data);
-  };
-
-  // Extracting query parameters from the URL
-  const urlParams = new URLSearchParams(window.location.search);
-  const code = urlParams.get("code");
-  const state = urlParams.get("state");
-  const codeVerifier = ""; // You need to implement how to generate and store the code verifier
-
-  if (code && state) {
-    handleCallback(code, state, codeVerifier);
-  }
-=======
         // Redirect the user to Twitter for authorization
         window.location.href = data.url
     }
@@ -66,7 +37,6 @@
             // todo generate the identity
         }
     }, []);
->>>>>>> 58b7c827
     
     return (
         <button
