--- conflicted
+++ resolved
@@ -1,23 +1,15 @@
 import { useUserState } from '@/features/core'
 import { isMyEpochKey } from '@/utils/helpers/epochKey'
-<<<<<<< HEAD
-import { useEffect, useMemo } from 'react'
-=======
 import { useToggle } from '@uidotdev/usehooks'
 import { useMemo } from 'react'
 import { useState, useEffect } from 'react'
->>>>>>> 644b87d7
 import { usePendingReports } from '../../hooks/usePendingReports/usePendingReports'
 import { isMyAdjudicateNullifier } from '../../utils/helpers'
 import Adjudicate from '../Adjudicate/Adjudicate'
 import AdjudicateButton from './AdjudicateButton'
-<<<<<<< HEAD
-import { useAdjudicateStore } from '../../hooks/useAdjudicate/useAdjudicateStore'
 import { useSendNotification } from '@/features/notification/stores/useNotificationStore'
 import { NotificationType } from '@/types/Notifications'
-=======
 import ConfirmationDialog from './ConfirmationDialog'
->>>>>>> 644b87d7
 
 function useActiveAdjudication() {
     const { userState } = useUserState()
@@ -93,14 +85,6 @@
 
 export default function AdjudicationNotification() {
     const { data: activeAdjudication, refetch } = useActiveAdjudication()
-<<<<<<< HEAD
-    const { AdjuducateDialogOpen, setAdjuducateDialogOpen } =
-        useAdjudicateStore()
-
-    const onClose = () => {
-        refetch() // Refetch data when closing the dialog if needed
-        setAdjuducateDialogOpen(false) // Close the dialog
-=======
     const [open, toggle] = useToggle(false)
     const [confirmOpen, setConfirmOpen] = useState(false)
     const [buttonVisible, setButtonVisible] = useState(true)
@@ -114,7 +98,6 @@
     const closeAdjudication = () => {
         setButtonVisible(true)
         toggle(false)
->>>>>>> 644b87d7
     }
 
     const closeConfirmation = () => {
@@ -144,13 +127,6 @@
 
     return (
         <div data-testid="adjudication-notification">
-<<<<<<< HEAD
-            <AdjudicateButton onClick={() => setAdjuducateDialogOpen(true)} />
-            <Adjudicate
-                reportData={activeAdjudication}
-                open={AdjuducateDialogOpen}
-                onClose={onClose}
-=======
             {buttonVisible && (
                 <AdjudicateButton
                     onClick={openAdjudication}
@@ -167,7 +143,6 @@
                 reportData={activeAdjudication}
                 open={open}
                 onClose={closeAdjudication}
->>>>>>> 644b87d7
             />
         </div>
     )
