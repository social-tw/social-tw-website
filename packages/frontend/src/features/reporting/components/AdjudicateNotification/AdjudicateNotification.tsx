import { useUserState } from '@/features/core'
import { isMyEpochKey } from '@/utils/helpers/epochKey'
import { useToggle } from '@uidotdev/usehooks'
import { useMemo } from 'react'
import { useState, useEffect } from 'react'
import { usePendingReports } from '../../hooks/usePendingReports/usePendingReports'
import { isMyAdjudicateNullifier } from '../../utils/helpers'
import Adjudicate from '../Adjudicate/Adjudicate'
import AdjudicateButton from './AdjudicateButton'
<<<<<<< HEAD
import { useAuthStatus } from '@/features/auth'
=======
import ConfirmationDialog from './ConfirmationDialog'
>>>>>>> bbf0f1c3

function useActiveAdjudication() {
    const { userState } = useUserState()

    const { data: reports, refetch } = usePendingReports()

    const activeReport = useMemo(() => {
        if (!reports || !userState) {
            return null
        }

        const waitingForAdjudicationReports = reports
            .filter((report) =>
                report?.reportorEpochKey
                    ? !isMyEpochKey(
                          userState,
                          report.reportEpoch,
                          report.reportorEpochKey,
                      )
                    : true,
            )
            .filter((report) =>
                report?.respondentEpochKey
                    ? !isMyEpochKey(
                          userState,
                          report.object.epoch,
                          report.respondentEpochKey,
                      )
                    : true,
            )
            .filter(
                (report) =>
                    !report?.adjudicatorsNullifier?.some((adjudicator) =>
                        isMyAdjudicateNullifier(
                            userState,
                            report.reportId,
                            adjudicator.nullifier,
                        ),
                    ),
            )

        if (waitingForAdjudicationReports.length === 0) {
            return null
        }

        return waitingForAdjudicationReports[0]
    }, [reports, userState])

    const reportData = useMemo(() => {
        if (!activeReport) {
            return null
        }

        return {
            id: activeReport.reportId!,
            category: activeReport.category,
            reason: activeReport.reason,
            content: activeReport.object.content,
        }
    }, [activeReport])

    return {
        data: reportData,
        refetch,
    }
}

export default function AdjudicationNotification() {
    const { isLoggedIn } = useAuthStatus()
    const { data: activeAdjudication, refetch } = useActiveAdjudication()
    const [open, toggle] = useToggle(false)
    const [confirmOpen, setConfirmOpen] = useState(false)
    const [buttonVisible, setButtonVisible] = useState(true)

    useEffect(() => {
        if (activeAdjudication) {
            setButtonVisible(true)
        }
    }, [activeAdjudication])

    const closeAdjudication = () => {
        setButtonVisible(true)
        toggle(false)
    }

<<<<<<< HEAD
    if (!activeAdjudication || !isLoggedIn) {
=======
    const closeConfirmation = () => {
        setConfirmOpen(false)
    }

    const openConfirmation = () => {
        setConfirmOpen(true)
    }

    const openAdjudication = () => {
        toggle(true)
        setButtonVisible(false)
        setConfirmOpen(false)
    }

    const rejectAdjudication = () => {
        toggle(false)
        setConfirmOpen(false)
        setButtonVisible(false)
        refetch()
    }

    if (!activeAdjudication) {
>>>>>>> bbf0f1c3
        return null
    }

    return (
        <div data-testid="adjudication-notification">
            {buttonVisible && (
                <AdjudicateButton
                    onClick={openAdjudication}
                    onClose={openConfirmation}
                />
            )}
            <ConfirmationDialog
                open={confirmOpen}
                onConfirm={rejectAdjudication}
                onCancel={openAdjudication}
                onClose={closeConfirmation}
            />
            <Adjudicate
                reportData={activeAdjudication}
                open={open}
                onClose={closeAdjudication}
            />
        </div>
    )
}<|MERGE_RESOLUTION|>--- conflicted
+++ resolved
@@ -7,11 +7,8 @@
 import { isMyAdjudicateNullifier } from '../../utils/helpers'
 import Adjudicate from '../Adjudicate/Adjudicate'
 import AdjudicateButton from './AdjudicateButton'
-<<<<<<< HEAD
 import { useAuthStatus } from '@/features/auth'
-=======
 import ConfirmationDialog from './ConfirmationDialog'
->>>>>>> bbf0f1c3
 
 function useActiveAdjudication() {
     const { userState } = useUserState()
@@ -97,9 +94,6 @@
         toggle(false)
     }
 
-<<<<<<< HEAD
-    if (!activeAdjudication || !isLoggedIn) {
-=======
     const closeConfirmation = () => {
         setConfirmOpen(false)
     }
@@ -121,8 +115,7 @@
         refetch()
     }
 
-    if (!activeAdjudication) {
->>>>>>> bbf0f1c3
+    if (!activeAdjudication || !isLoggedIn) {
         return null
     }
 
