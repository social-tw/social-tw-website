import { useUserState } from '@/features/core'
import { isMyEpochKey } from '@/utils/helpers/epochKey'
import { useToggle } from '@uidotdev/usehooks'
import { useMemo } from 'react'
import { useState, useEffect } from 'react'
import { usePendingReports } from '../../hooks/usePendingReports/usePendingReports'
import { isMyAdjudicateNullifier } from '../../utils/helpers'
import Adjudicate from '../Adjudicate/Adjudicate'
import AdjudicateButton from './AdjudicateButton'
<<<<<<< HEAD
import { useSendNotification } from '@/features/notification/stores/useNotificationStore'
import { NotificationType } from '@/types/Notifications'
=======
import { useAuthStatus } from '@/features/auth'
>>>>>>> cf6042b8
import ConfirmationDialog from './ConfirmationDialog'

function useActiveAdjudication() {
    const { userState } = useUserState()

    const { data: reports, refetch } = usePendingReports()
    const sendNotification = useSendNotification()
    const activeReport = useMemo(() => {
        if (!reports || !userState) {
            return null
        }

        const waitingForAdjudicationReports = reports
            .filter((report) =>
                report?.reportorEpochKey
                    ? !isMyEpochKey(
                          userState,
                          report.reportEpoch,
                          report.reportorEpochKey,
                      )
                    : true,
            )
            .filter((report) =>
                report?.respondentEpochKey
                    ? !isMyEpochKey(
                          userState,
                          report.object.epoch,
                          report.respondentEpochKey,
                      )
                    : true,
            )
            .filter(
                (report) =>
                    !report?.adjudicatorsNullifier?.some((adjudicator) =>
                        isMyAdjudicateNullifier(
                            userState,
                            report.reportId,
                            adjudicator.nullifier,
                        ),
                    ),
            )

        if (waitingForAdjudicationReports.length === 0) {
            return null
        }

        return waitingForAdjudicationReports[0]
    }, [reports, userState])

    const reportData = useMemo(() => {
        if (!activeReport) {
            return null
        }

        return {
            id: activeReport.reportId!,
            category: activeReport.category,
            reason: activeReport.reason,
            content: activeReport.object.content,
        }
    }, [activeReport])

    useEffect(() => {
        if (activeReport) {
            sendNotification(NotificationType.NEW_REPORT_ADJUDICATE)
        }
    }, [activeReport, sendNotification])

    return {
        data: reportData,
        refetch,
    }
}

export default function AdjudicationNotification() {
    const { isLoggedIn } = useAuthStatus()
    const { data: activeAdjudication, refetch } = useActiveAdjudication()
    const [open, toggle] = useToggle(false)
    const [confirmOpen, setConfirmOpen] = useState(false)
    const [buttonVisible, setButtonVisible] = useState(true)

    useEffect(() => {
        if (activeAdjudication) {
            setButtonVisible(true)
        }
    }, [activeAdjudication])

    const closeAdjudication = () => {
        setButtonVisible(true)
        toggle(false)
    }

    const closeConfirmation = () => {
        setConfirmOpen(false)
    }

    const openConfirmation = () => {
        setConfirmOpen(true)
    }

    const openAdjudication = () => {
        toggle(true)
        setButtonVisible(false)
        setConfirmOpen(false)
    }

    const rejectAdjudication = () => {
        toggle(false)
        setConfirmOpen(false)
        setButtonVisible(false)
        refetch()
    }

    if (!activeAdjudication || !isLoggedIn) {
        return null
    }

    return (
        <div data-testid="adjudication-notification">
            {buttonVisible && (
                <AdjudicateButton
                    onClick={openAdjudication}
                    onClose={openConfirmation}
                />
            )}
            <ConfirmationDialog
                open={confirmOpen}
                onConfirm={rejectAdjudication}
                onCancel={openAdjudication}
                onClose={closeConfirmation}
            />
            <Adjudicate
                reportData={activeAdjudication}
                open={open}
                onClose={closeAdjudication}
            />
        </div>
    )
}<|MERGE_RESOLUTION|>--- conflicted
+++ resolved
@@ -1,18 +1,14 @@
+import { useAuthStatus } from '@/features/auth'
 import { useUserState } from '@/features/core'
+import { useSendNotification } from '@/features/notification/stores/useNotificationStore'
+import { NotificationType } from '@/types/Notifications'
 import { isMyEpochKey } from '@/utils/helpers/epochKey'
 import { useToggle } from '@uidotdev/usehooks'
-import { useMemo } from 'react'
-import { useState, useEffect } from 'react'
+import { useEffect, useMemo, useState } from 'react'
 import { usePendingReports } from '../../hooks/usePendingReports/usePendingReports'
 import { isMyAdjudicateNullifier } from '../../utils/helpers'
 import Adjudicate from '../Adjudicate/Adjudicate'
 import AdjudicateButton from './AdjudicateButton'
-<<<<<<< HEAD
-import { useSendNotification } from '@/features/notification/stores/useNotificationStore'
-import { NotificationType } from '@/types/Notifications'
-=======
-import { useAuthStatus } from '@/features/auth'
->>>>>>> cf6042b8
 import ConfirmationDialog from './ConfirmationDialog'
 
 function useActiveAdjudication() {
