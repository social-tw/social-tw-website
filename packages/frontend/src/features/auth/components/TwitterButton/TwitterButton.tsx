<<<<<<< HEAD
import { BsTwitter } from 'react-icons/bs'
import { LocalStorageHelper } from '@/utils/helpers/LocalStorageHelper'
import { fetchLogin } from '@/utils/api'
=======
import { BsTwitterX } from 'react-icons/bs'
import { fetchLogin } from '../../../../utils/api'
import { LocalStorageHelper } from '../../../../utils/helpers/LocalStorageHelper'
>>>>>>> d79d8aeb
import LoginButton from '../LoginButton/LoginButton'

interface TwitterButtonProps {
    title: string
    handleClick: () => void
}

export function TwitterButton({ title, handleClick }: TwitterButtonProps) {
    return (
        <LoginButton
            isLoading={false}
            icon={BsTwitterX}
            onClick={handleClick}
            title={title}
            color="#2F9CAF"
            text="2xl"
            iconSize={32}
        />
    )
}

export function TwitterLoginButton() {
    const handleClick = async () => {
        const { url } = await fetchLogin()
        LocalStorageHelper.setIsTwitterVerified()
        window.location.href = url
    }
    return <TwitterButton title="使用 X 帳號登入" handleClick={handleClick} />
}

export function TwitterSignupButton() {
    const handleClick = async () => {
        const { url } = await fetchLogin()
        window.location.href = url
    }
    return <TwitterButton title="使用 X 帳號註冊" handleClick={handleClick} />
}<|MERGE_RESOLUTION|>--- conflicted
+++ resolved
@@ -1,12 +1,6 @@
-<<<<<<< HEAD
-import { BsTwitter } from 'react-icons/bs'
+import { BsTwitterX } from 'react-icons/bs'
+import { fetchLogin } from '@/utils/api'
 import { LocalStorageHelper } from '@/utils/helpers/LocalStorageHelper'
-import { fetchLogin } from '@/utils/api'
-=======
-import { BsTwitterX } from 'react-icons/bs'
-import { fetchLogin } from '../../../../utils/api'
-import { LocalStorageHelper } from '../../../../utils/helpers/LocalStorageHelper'
->>>>>>> d79d8aeb
 import LoginButton from '../LoginButton/LoginButton'
 
 interface TwitterButtonProps {
