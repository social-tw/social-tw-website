--- conflicted
+++ resolved
@@ -11,15 +11,12 @@
     useWeb3Provider,
 } from '@/features/core'
 import { openForbidActionDialog } from '@/features/shared/stores/dialog'
-import { fetchUserReputation, relayCreateComment } from '@/utils/api'
+import { fetchUserReputation } from '@/utils/api'
 import { ReputationTooLowError } from '@/utils/errors'
 import { getEpochKeyNonce } from '@/utils/helpers/getEpochKeyNonce'
 import { useMutation, useQueryClient } from '@tanstack/react-query'
 import { ethers } from 'ethers'
-<<<<<<< HEAD
-=======
 import { delay } from 'lodash'
->>>>>>> c42097b6
 
 export function useCreateComment() {
     const queryClient = useQueryClient()
