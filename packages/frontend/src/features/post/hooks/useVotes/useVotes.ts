--- conflicted
+++ resolved
@@ -1,16 +1,10 @@
 import { MutationKeys, QueryKeys } from '@/constants/queryKeys'
-<<<<<<< HEAD
-import { useActionCount, useUserState } from '@/features/core'
+import { useActionCount, useUserState, VoteService } from '@/features/core'
 import { useProfileHistoryStore } from '@/features/profile'
 import { openForbidActionDialog } from '@/features/shared/stores/dialog'
 import { VoteAction } from '@/types/Vote'
-import { fetchUserReputation, relayVote } from '@/utils/api'
+import { fetchUserReputation } from '@/utils/api'
 import { ReputationTooLowError } from '@/utils/errors'
-=======
-import { useActionCount, useUserState, VoteService } from '@/features/core'
-import { useProfileHistoryStore } from '@/features/profile'
-import { VoteAction } from '@/types/Vote'
->>>>>>> c42097b6
 import { getEpochKeyNonce } from '@/utils/helpers/getEpochKeyNonce'
 import { useMutation, useQueryClient } from '@tanstack/react-query'
 
