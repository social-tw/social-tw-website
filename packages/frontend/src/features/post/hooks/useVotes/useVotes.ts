--- conflicted
+++ resolved
@@ -3,26 +3,20 @@
 import { VoteAction } from '@/types/Vote'
 import { getEpochKeyNonce } from '@/utils/helpers/getEpochKeyNonce'
 import { useMutation, useQueryClient } from '@tanstack/react-query'
-<<<<<<< HEAD
-import { useSendNotification } from '@/features/notification/stores/useNotificationStore'
-import { NotificationType } from '@/types/Notifications'
-=======
 import {
     ActionType,
     addAction,
     failActionById,
     succeedActionById,
 } from '@/features/core'
->>>>>>> 644b87d7
+import { useSendNotification } from '@/features/notification/stores/useNotificationStore'
+import { NotificationType } from '@/types/Notifications'
 
 export function useVotes() {
     const queryClient = useQueryClient()
     const { getGuaranteedUserState } = useUserState()
     const actionCount = useActionCount()
-<<<<<<< HEAD
     const sendNotification = useSendNotification()
-=======
-
     const getActionTypeFromVoteAction = (voteAction: VoteAction) => {
         switch (voteAction) {
             case VoteAction.UPVOTE:
@@ -38,7 +32,6 @@
         }
     }
 
->>>>>>> 644b87d7
     const {
         isPending,
         error,
@@ -73,9 +66,6 @@
 
             return { postId: id, voteAction }
         },
-<<<<<<< HEAD
-        onSuccess: (data, variables, _context) => {
-=======
         onMutate: async (variables) => {
             const actionId = addAction(
                 getActionTypeFromVoteAction(variables.voteAction),
@@ -88,17 +78,22 @@
             )
             return { actionId }
         },
-        onError: (_error, _variables, context) => {
+        onError: (_error, variables, context) => {
             if (context?.actionId) {
                 failActionById(context.actionId)
             }
+            const notificationType =
+                variables.voteAction === VoteAction.UPVOTE
+                    ? NotificationType.UPVOTE_FAILED
+                    : NotificationType.DOWNVOTE_FAILED
+
+            sendNotification(notificationType, variables.id)
         },
-        onSuccess: (_data, variables, context) => {
+        onSuccess: (data, variables, context) => {
             if (context?.actionId) {
                 succeedActionById(context.actionId)
             }
 
->>>>>>> 644b87d7
             queryClient.invalidateQueries({
                 queryKey: [QueryKeys.ManyComments, variables.id],
             })
@@ -113,15 +108,7 @@
                     : NotificationType.DOWNVOTE_SUCCEEDED
 
             sendNotification(notificationType, data.postId)
-        },
-        onError: (_error, variables, _context) => {
-            const notificationType =
-                variables.voteAction === VoteAction.UPVOTE
-                    ? NotificationType.UPVOTE_FAILED
-                    : NotificationType.DOWNVOTE_FAILED
-
-            sendNotification(notificationType, variables.id)
-        },
+        }
     })
 
     return {
