--- conflicted
+++ resolved
@@ -113,8 +113,6 @@
     const [isMineState, setIsMineState] = useState(isMine)
     const [isError, setIsError] = useState(false)
 
-<<<<<<< HEAD
-=======
     const handleShareClick = () => {
         if (id) {
             const postLink = `${window.location.origin}/posts/${id}`
@@ -128,7 +126,6 @@
         setIsAction(finalAction)
     }, [isMine, finalAction])
 
->>>>>>> 080916fa
     const { isValidReputationScore } = useReputationScore()
     const { reason } = usePostReportReason(id)
 
@@ -222,12 +219,8 @@
                 />
             )}
             {isShowBlockedMasks && <PostBlockedMask />}
-<<<<<<< HEAD
             {<LikeAnimation isLiked={isShowAnimation} imgType={imgType} />}
-=======
-            {<LikeAnimation isLiked={show} imgType={imgType} />}
             {<ShareLinkTransition isOpen={hasCopied} />}
->>>>>>> 080916fa
             <div className="flex-1 px-6 py-4 space-y-3">
                 {compact && status === PostStatus.Success ? (
                     <Link to={`/posts/${id}`}>{postInfo}</Link>
