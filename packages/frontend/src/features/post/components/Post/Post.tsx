--- conflicted
+++ resolved
@@ -14,13 +14,10 @@
 import { PostBlockedMask } from './PostBlockedMask'
 import PostFooter from './PostFooter'
 import { PostReportedMask } from './PostReportedMask'
-<<<<<<< HEAD
+import { useUserState } from '@/features/core'
+import { shouldShowMask } from '@/utils/helpers/postMaskHelper'
 import ShareLinkTransition from '../ShareLinkTransition/ShareLinkTransition'
 import { useCopy } from '@/features/shared/hooks/useCopy'
-=======
-import { useUserState } from '@/features/core'
-import { shouldShowMask } from '@/utils/helpers/postMaskHelper'
->>>>>>> d79d8aeb
 
 export default function Post({
     id = '',
@@ -197,12 +194,8 @@
             {isShowReportedMasks && <PostReportedMask />}
             {isShowBlockedMasks && <PostBlockedMask />}
             {<LikeAnimation isLiked={show} imgType={imgType} />}
-<<<<<<< HEAD
             {<ShareLinkTransition isOpen={hasCopied} />}
-            <div className="flex-1 p-4 space-y-3">
-=======
             <div className="flex-1 px-6 py-4 space-y-3">
->>>>>>> d79d8aeb
                 {compact && status === PostStatus.Success ? (
                     <Link to={`/posts/${id}`}>{postInfo}</Link>
                 ) : (
