import { CommentDeleteDialog, CommentReportDialog } from '@/features/post'
import { Avatar } from '@/features/shared'
import { CommentStatus } from '@/types/Comments'
import formatDate from '@/utils/helpers/formatDate'
import { useMediaQuery } from '@uidotdev/usehooks'
import clsx from 'clsx'
import { nanoid } from 'nanoid'
import { useState } from 'react'
import { FaBan, FaTrashCan } from 'react-icons/fa6'
<<<<<<< HEAD
import { FiMoreHorizontal } from 'react-icons/fi'
import { CommentActionMenu } from './CommentActionMenu'
=======
import ActionBtn from '../ActionBtn'
>>>>>>> eadd7047

interface CommentProps {
    commentId?: string
    epochKey?: string
    content: string
    publishedAt: Date
    status: CommentStatus
    canDelete: boolean
    canReport: boolean
    onRepublish?: () => void
    onDelete?: () => void
}

export default function Comment({
    commentId,
    epochKey = nanoid(),
    content = '',
    publishedAt,
    status = CommentStatus.Success,
    canDelete = true,
    canReport = true,
    onRepublish = () => {},
    onDelete = () => {},
}: CommentProps) {
    const [isDeletingDialogOpen, setIsDeletingDialogOpen] = useState(false)
    const [isReporting, setIsReporting] = useState(false)

    const _onRepublish = async () => {
        onRepublish()
    }

    const _onDelete = async () => {
        setIsDeletingDialogOpen(false)
        onDelete()
    }

    const onCancelDelete = () => {
        setIsDeletingDialogOpen(false)
    }

    const onCancelReport = () => {
        setIsReporting(false)
    }

    const isSmallDevice = useMediaQuery('only screen and (max-width : 768px)')

    const menuItems = [
        {
            label: '刪除留言',
            icon: <FaTrashCan size={isSmallDevice ? 22 : 14} />,
            disabled: !canDelete,
            onClick: () => {
                setIsDeletingDialogOpen(true)
            },
        },
        {
            label: '檢舉留言',
            icon: <FaBan size={isSmallDevice ? 22 : 14} className="" />,
            disabled: !canReport,
            onClick: () => {
                setIsReporting(true)
            },
        },
    ]

    return (
        <>
            <article
                id={commentId}
                className={clsx(
                    'pt-4 pb-6 space-y-2',
                    status !== CommentStatus.Success && 'opacity-30',
                )}
            >
                <header className="grid grid-cols-[1fr_auto] items-center">
                    <div className="flex items-center justify-between">
                        <div className="flex items-center gap-5">
                            <Avatar name={epochKey} />
                            <span className="text-xs font-medium tracking-wide text-white">
                                {status === CommentStatus.Failure
                                    ? '存取失敗，請再嘗試留言'
                                    : formatDate(publishedAt)}
                            </span>
                        </div>
<<<<<<< HEAD
                        {commentId && (
                            <CommentActionMenu commentId={commentId} />
                        )}
                    </div>
                    <div>
                        {status !== CommentStatus.Failure &&
                            menuItems.length > 0 && (
                                <button
                                    aria-label="more"
                                    className="btn btn-circle btn-sm btn-ghost"
                                    ref={menuButtonRef}
                                    {...anchorProps}
                                >
                                    <FiMoreHorizontal size={24} />
                                </button>
                            )}
=======
                        <ActionBtn items={menuItems} />
>>>>>>> eadd7047
                    </div>
                </header>
                <p className="text-sm font-medium text-white">{content}</p>
            </article>
            {status === CommentStatus.Failure && (
                <div className="mb-6">
                    <button
                        className="h-10 border-2 btn btn-sm btn-outline btn-primary"
                        onClick={_onRepublish}
                    >
                        再次發佈這則留言
                    </button>
                </div>
            )}
            <CommentDeleteDialog
                open={isDeletingDialogOpen}
                onClose={onCancelDelete}
                onConfirm={() => _onDelete()}
            />
            <CommentReportDialog
                isOpen={isReporting}
                onClose={onCancelReport}
            />
        </>
    )
}<|MERGE_RESOLUTION|>--- conflicted
+++ resolved
@@ -1,18 +1,9 @@
-import { CommentDeleteDialog, CommentReportDialog } from '@/features/post'
 import { Avatar } from '@/features/shared'
 import { CommentStatus } from '@/types/Comments'
 import formatDate from '@/utils/helpers/formatDate'
-import { useMediaQuery } from '@uidotdev/usehooks'
 import clsx from 'clsx'
 import { nanoid } from 'nanoid'
-import { useState } from 'react'
-import { FaBan, FaTrashCan } from 'react-icons/fa6'
-<<<<<<< HEAD
-import { FiMoreHorizontal } from 'react-icons/fi'
 import { CommentActionMenu } from './CommentActionMenu'
-=======
-import ActionBtn from '../ActionBtn'
->>>>>>> eadd7047
 
 interface CommentProps {
     commentId?: string
@@ -37,47 +28,6 @@
     onRepublish = () => {},
     onDelete = () => {},
 }: CommentProps) {
-    const [isDeletingDialogOpen, setIsDeletingDialogOpen] = useState(false)
-    const [isReporting, setIsReporting] = useState(false)
-
-    const _onRepublish = async () => {
-        onRepublish()
-    }
-
-    const _onDelete = async () => {
-        setIsDeletingDialogOpen(false)
-        onDelete()
-    }
-
-    const onCancelDelete = () => {
-        setIsDeletingDialogOpen(false)
-    }
-
-    const onCancelReport = () => {
-        setIsReporting(false)
-    }
-
-    const isSmallDevice = useMediaQuery('only screen and (max-width : 768px)')
-
-    const menuItems = [
-        {
-            label: '刪除留言',
-            icon: <FaTrashCan size={isSmallDevice ? 22 : 14} />,
-            disabled: !canDelete,
-            onClick: () => {
-                setIsDeletingDialogOpen(true)
-            },
-        },
-        {
-            label: '檢舉留言',
-            icon: <FaBan size={isSmallDevice ? 22 : 14} className="" />,
-            disabled: !canReport,
-            onClick: () => {
-                setIsReporting(true)
-            },
-        },
-    ]
-
     return (
         <>
             <article
@@ -97,26 +47,16 @@
                                     : formatDate(publishedAt)}
                             </span>
                         </div>
-<<<<<<< HEAD
-                        {commentId && (
-                            <CommentActionMenu commentId={commentId} />
-                        )}
                     </div>
                     <div>
-                        {status !== CommentStatus.Failure &&
-                            menuItems.length > 0 && (
-                                <button
-                                    aria-label="more"
-                                    className="btn btn-circle btn-sm btn-ghost"
-                                    ref={menuButtonRef}
-                                    {...anchorProps}
-                                >
-                                    <FiMoreHorizontal size={24} />
-                                </button>
-                            )}
-=======
-                        <ActionBtn items={menuItems} />
->>>>>>> eadd7047
+                        {commentId && (
+                            <CommentActionMenu
+                                commentId={commentId}
+                                onDelete={onDelete}
+                                canDelete={canDelete}
+                                canReport={canReport}
+                            />
+                        )}
                     </div>
                 </header>
                 <p className="text-sm font-medium text-white">{content}</p>
@@ -125,21 +65,12 @@
                 <div className="mb-6">
                     <button
                         className="h-10 border-2 btn btn-sm btn-outline btn-primary"
-                        onClick={_onRepublish}
+                        onClick={onRepublish}
                     >
                         再次發佈這則留言
                     </button>
                 </div>
             )}
-            <CommentDeleteDialog
-                open={isDeletingDialogOpen}
-                onClose={onCancelDelete}
-                onConfirm={() => _onDelete()}
-            />
-            <CommentReportDialog
-                isOpen={isReporting}
-                onClose={onCancelReport}
-            />
         </>
     )
 }