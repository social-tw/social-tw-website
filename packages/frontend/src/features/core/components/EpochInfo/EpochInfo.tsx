--- conflicted
+++ resolved
@@ -3,35 +3,19 @@
 import { useActionCount, useEpoch } from '@/features/core'
 import clsx from 'clsx'
 import Countdown from 'react-countdown'
-<<<<<<< HEAD
-import { FaRegQuestionCircle } from 'react-icons/fa'
-import { useNavigate } from 'react-router-dom'
-=======
 import { AiOutlineQuestionCircle } from 'react-icons/ai'
 import { Link } from 'react-router-dom'
->>>>>>> bbf0f1c3
 
-function EpochTimer({ onClick }: { onClick: () => void }) {
+function EpochTimer() {
     const { epochEndTime } = useEpoch()
 
     return (
         <div>
-<<<<<<< HEAD
-            <div className="flex justify-between gap-2">
-                <p className="text-xs font-semibold text-white text-nowrap">
-                    當前 Epoch 倒數
-                </p>
-                <FaRegQuestionCircle
-                    className="text-white cursor-pointer w-3 h-3"
-                    onClick={onClick}
-                />
-=======
             <div className="flex items-start gap-1 text-xs font-semibold text-white">
                 當前 Epoch 倒數
                 <Link to={`${PATHS.ABOUT_US}?viewId=feature-epoch`}>
                     <AiOutlineQuestionCircle size={12} />
                 </Link>
->>>>>>> bbf0f1c3
             </div>
             <div
                 className="text-3xl font-semibold text-white h-9"
@@ -98,12 +82,6 @@
 }
 
 export default function EpochInfo() {
-    const navigate = useNavigate()
-
-    const gotoAboutPage = () => {
-        navigate('/about')
-    }
-
     return (
         <div className="flex items-stretch gap-3">
             <img
@@ -113,23 +91,18 @@
             />
             <div className="flex-1 space-y-1">
                 <div className="flex gap-2">
-<<<<<<< HEAD
-                    <EpochTimer onClick={gotoAboutPage} />
-=======
                     <div className="w-28 basis-28">
                         <EpochTimer />
                     </div>
->>>>>>> bbf0f1c3
                     <div className="flex-1">
                         <EpochActionCounter />
                     </div>
                 </div>
-                <div className="flex justify-between gap-2">
+                <div className="flex justify-between gap-2 text-white">
                     <EpochMessage />
-                    <FaRegQuestionCircle
-                        className="text-white cursor-pointer w-3 h-3"
-                        onClick={gotoAboutPage}
-                    />
+                    <Link to={`${PATHS.ABOUT_US}?viewId=feature-epoch`}>
+                        <AiOutlineQuestionCircle size={12} />
+                    </Link>
                 </div>
             </div>
         </div>
