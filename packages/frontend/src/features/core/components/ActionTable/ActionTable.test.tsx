--- conflicted
+++ resolved
@@ -3,15 +3,12 @@
 import ActionTable from './ActionTable'
 import * as router from 'react-router'
 import { TestWrapper } from '@/utils/test-helpers/wrapper'
-<<<<<<< HEAD
-=======
 import { useState } from 'react'
 
 const ActionTableWrapper = () => {
     const [, setIsOpen] = useState(false)
     return <ActionTable onClose={() => setIsOpen(false)} />
 }
->>>>>>> 1c1f84a7
 
 describe('ActionTable', () => {
     const mockedUsedNavigate = jest.fn()
@@ -22,11 +19,7 @@
     it('should display action list', () => {
         render(
             <TestWrapper>
-<<<<<<< HEAD
-                <ActionTable />
-=======
                 <ActionTableWrapper />
->>>>>>> 1c1f84a7
             </TestWrapper>,
         )
 
