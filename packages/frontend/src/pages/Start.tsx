--- conflicted
+++ resolved
@@ -3,13 +3,8 @@
 import React from 'react'
 import { Link } from 'react-router-dom'
 import Button from '../components/Button'
-<<<<<<< HEAD
-
-import { User, UserContext } from '../contexts/User'
-=======
 import Tooltip from '../components/Tooltip'
-import User from '../contexts/User'
->>>>>>> 53cc3347
+import { UserContext } from '../contexts/User'
 
 export default observer(() => {
     const userContext = React.useContext(UserContext)
