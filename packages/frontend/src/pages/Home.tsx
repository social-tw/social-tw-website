import React, { useContext, useEffect } from 'react'
import { motion } from 'framer-motion'
import { Outlet, useNavigate, useSearchParams } from 'react-router-dom'
import { UserContext } from '../contexts/User'
import { observer } from 'mobx-react-lite'

const Home = observer(() => {
<<<<<<< HEAD
    const userContext = useContext(UserContext);
    const [searchParams] = useSearchParams();
    const code = searchParams.get('code');
    const navigate = useNavigate();

    const gradients = [
        'linear-gradient(100deg, #FF892A -7.09%, #8A5F35 11.12%, #000000 43.32%, #305F67 85.4%, #52ACBC 102.38%)',
        'linear-gradient(150deg, #FF892A -8.34%, #8A5F35 10.16%, #000000 42.86%, #305F67 85.6%, #52ACBC 102.84%)',
        'linear-gradient(200deg, #FF892A -7.48%, #8A5F35 9.26%, #000000 38.87%, #305F67 77.56%, #52ACBC 93.17%)',
        'linear-gradient(250deg, #FF892A -9.12%, #8A5F35 15.09%, #000000 47.84%, #305F67 90.9%, #52ACBC 110.95%)',
    ];
=======
  const userContext = useContext(UserContext)
  const [searchParams] = useSearchParams()
  const code = searchParams.get('code')
  const status = searchParams.get('status')
  const navigate = useNavigate()

  useEffect(() => {
    if (!userContext.hasSignedUp && code) {
      navigate(`/login?code=${code}&status=${status}`)
    } else if (!userContext.hasSignedUp && !code) {
      navigate('/login')
    } else {
      navigate('/')
    }
  }, [userContext.hasSignedUp, navigate, code])
>>>>>>> 45396437

    const gradientVariants = {
        animate: {
          background: gradients,
          transition: {
            duration: 10,
            ease: 'linear',
          },
        },
      };

    useEffect(() => {
        if (!userContext.hasSignedUp && code) {
            navigate(`/login?code=${code}`)
        } else if (!userContext.hasSignedUp && !code) {
            navigate('/login')
        } else {
            navigate('/')
        }
    }, [userContext.hasSignedUp, navigate, code])

    return (
        <motion.div 
            className='flex h-full flex-col justify-center'
            variants={gradientVariants}
            initial='animate'
            animate='animate'
        >
            <Outlet />
        </motion.div>
    )
})

export default Home<|MERGE_RESOLUTION|>--- conflicted
+++ resolved
@@ -5,10 +5,10 @@
 import { observer } from 'mobx-react-lite'
 
 const Home = observer(() => {
-<<<<<<< HEAD
     const userContext = useContext(UserContext);
     const [searchParams] = useSearchParams();
     const code = searchParams.get('code');
+    const status = searchParams.get('status');
     const navigate = useNavigate();
 
     const gradients = [
@@ -17,37 +17,20 @@
         'linear-gradient(200deg, #FF892A -7.48%, #8A5F35 9.26%, #000000 38.87%, #305F67 77.56%, #52ACBC 93.17%)',
         'linear-gradient(250deg, #FF892A -9.12%, #8A5F35 15.09%, #000000 47.84%, #305F67 90.9%, #52ACBC 110.95%)',
     ];
-=======
-  const userContext = useContext(UserContext)
-  const [searchParams] = useSearchParams()
-  const code = searchParams.get('code')
-  const status = searchParams.get('status')
-  const navigate = useNavigate()
-
-  useEffect(() => {
-    if (!userContext.hasSignedUp && code) {
-      navigate(`/login?code=${code}&status=${status}`)
-    } else if (!userContext.hasSignedUp && !code) {
-      navigate('/login')
-    } else {
-      navigate('/')
-    }
-  }, [userContext.hasSignedUp, navigate, code])
->>>>>>> 45396437
 
     const gradientVariants = {
         animate: {
-          background: gradients,
-          transition: {
-            duration: 10,
-            ease: 'linear',
-          },
+            background: gradients,
+            transition: {
+                duration: 10,
+                ease: 'linear',
+            },
         },
-      };
+    };
 
     useEffect(() => {
         if (!userContext.hasSignedUp && code) {
-            navigate(`/login?code=${code}`)
+            navigate(`/login?code=${code}&status=${status}`)
         } else if (!userContext.hasSignedUp && !code) {
             navigate('/login')
         } else {
@@ -56,7 +39,7 @@
     }, [userContext.hasSignedUp, navigate, code])
 
     return (
-        <motion.div 
+        <motion.div
             className='flex h-full flex-col justify-center'
             variants={gradientVariants}
             initial='animate'
