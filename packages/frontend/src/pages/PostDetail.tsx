import { useEffect, useState } from 'react'
import { useLocation, useParams } from 'react-router-dom'
import Comment from '@/components/comment/Comment'
import CommentNotifications from '@/components/comment/CommentNotification'
import CommentPublishTransition from '@/components/comment/CommentPublishTransition'
import DesktopCommentForm from '@/components/comment/DesktopCommentForm'
import MobileCommentForm, {
    CommentValues,
} from '@/components/comment/MobileCommentForm'
import AuthErrorDialog from '@/components/login/AuthErrorDialog'
import Post from '@/components/post/Post'
import { SERVER } from '@/config'
import LOGIN_ERROR_MESSAGES from '@/constants/error-messages/loginErrorMessage'
import { useUser } from '@/contexts/User'
import useCreateComment from '@/hooks/useCreateComment'
import useFetchComment from '@/hooks/useFetchComment'
import { PostInfo } from '@/types'
import { useMediaQuery } from '@uidotdev/usehooks'

<<<<<<< HEAD
import type { PostInfo } from '../types'
import checkVoteIsMine from '../utils/checkVoteIsMine'
import { useUser } from '../contexts/User'

=======
>>>>>>> 3eacf227
const demoPost = {
    _id: '1',
    epochKey: 'epochKey-1',
    publishedAt: new Date(),
    content:
        '今天真是一個美好的日子！我終於完成了我夢寐以求的目標：跑完全馬拉松！這個挑戰對我來說真的非常艱巨，但我堅持下來了。在這個過程中，我學到了很多關於毅力和奮鬥的價值。我要特別感謝我的家人和朋友對我一直以來的支持和鼓勵。無論你們在生活中面對什麼困難，只要你們相信自己，付出努力，你們一定可以實現自己的目標！今天，我真心覺得自己是最幸運的人。',
    commentCount: 0,
    upCount: 0,
    downCount: 0,
    isMine: false,
    finalAction: null,
}

export default function PostDetail() {
    const { id } = useParams()
    const { isLogin, setErrorCode } = useUser()

    const { data: comments } = useFetchComment(id)
    const { create: createCommnet, genProof: genCommentProof } =
        useCreateComment()

    const [post, setPost] = useState<PostInfo>()
<<<<<<< HEAD
    const { userState } = useUser()
=======
    const [isOpenComment, setIsOpenCommnet] = useState(false)
    const [isPublishing, setIsPublishing] = useState(false)
    const [isError, setIsError] = useState(false)

    const onCloseAnimation = () => {
        setIsPublishing(false)
    }

    const onOpenAnimation = () => {
        setIsPublishing(true)
    }

    const onWriteComment = () => {
        if (!isLogin) {
            setIsError(true)
            setErrorCode(LOGIN_ERROR_MESSAGES.ACTION_WITHOUT_LOGIN.code)
            return
        }
        setIsOpenCommnet((prev) => !prev)
    }

    const onSubmitComment = async (values: CommentValues) => {
        if (!id) return

        const { content } = values

        setIsOpenCommnet(false)
        onOpenAnimation()

        const { proof, epoch } = await genCommentProof(id, content)
        onCloseAnimation()
        await createCommnet(proof, id, content, epoch)
    }
>>>>>>> 3eacf227

    useEffect(() => {
        async function loadPost() {
            const response = await fetch(`${SERVER}/api/post/${id}`)
            const post = await response.json()

            let isMine = false
            let finalAction = null
            if (userState) {
                const voteCheck = checkVoteIsMine(post.votes, userState)
                isMine = voteCheck.isMine
                finalAction = voteCheck.finalAction
            }
            setPost({
<<<<<<< HEAD
                _id: post._id,
=======
                id: post.postId,
>>>>>>> 3eacf227
                epochKey: post.epochKey,
                content: post.content,
                publishedAt: post.publishedAt,
                commentCount: post.commentCount,
                upCount: post.upCount,
                downCount: post.downCount,
                isMine: isMine,
                finalAction: finalAction,
            })
        }
        if (id?.includes('demo')) {
            setPost(demoPost)
        } else {
            loadPost()
        }
    }, [id])

    const location = useLocation()

    useEffect(() => {
        if (location.hash) {
            const id = location.hash.replace('#', '')
            const element = document.getElementById(id)
            element?.scrollIntoView()
        }
    }, [location.hash])

    const isSmallDevice = useMediaQuery('only screen and (max-width : 768px)')

    if (!post) return null

    return (
<<<<<<< HEAD
        <div className={clsx(isSmallDevice && 'divide-y divide-neutral-600')}>
            <section className="py-6">
                <Post
                    id={post._id}
                    epochKey={post.epochKey}
                    content={post.content}
                    publishedAt={post.publishedAt}
                    commentCount={post.commentCount}
                    upCount={post.upCount}
                    downCount={post.downCount}
                    isMine={post.isMine}
                    finalAction={post.finalAction}
=======
        <>
            <div className="px-4">
                <section className="py-6">
                    <Post
                        id={post.id}
                        epochKey={post.epochKey}
                        content={post.content}
                        publishedAt={post.publishedAt}
                        commentCount={post.commentCount}
                        upCount={post.upCount}
                        downCount={post.downCount}
                        onComment={onWriteComment}
                    />
                </section>
                <section>
                    <ul>
                        {comments.map((comment, i) => (
                            <li key={i}>
                                <Comment
                                    isLast={i === comments.length - 1}
                                    {...comment}
                                    onCloseAnimation={onCloseAnimation}
                                    onOpenAnimation={onOpenAnimation}
                                />
                            </li>
                        ))}
                    </ul>
                    <div className="h-[50vh]"></div>
                </section>
            </div>
            {isSmallDevice ? (
                <MobileCommentForm
                    isOpen={isOpenComment}
                    onSubmit={onSubmitComment}
                    onCancel={() => setIsOpenCommnet(false)}
                />
            ) : (
                <DesktopCommentForm
                    isOpen={isOpenComment}
                    onSubmit={onSubmitComment}
                    onCancel={() => setIsOpenCommnet(false)}
>>>>>>> 3eacf227
                />
            )}
            <CommentNotifications postId={post.id} />
            <AuthErrorDialog isOpen={isError} buttonText="返回註冊/登入頁" />
            <CommentPublishTransition isOpen={isPublishing} />
        </>
    )
}<|MERGE_RESOLUTION|>--- conflicted
+++ resolved
@@ -17,13 +17,10 @@
 import { PostInfo } from '@/types'
 import { useMediaQuery } from '@uidotdev/usehooks'
 
-<<<<<<< HEAD
 import type { PostInfo } from '../types'
 import checkVoteIsMine from '../utils/checkVoteIsMine'
 import { useUser } from '../contexts/User'
 
-=======
->>>>>>> 3eacf227
 const demoPost = {
     _id: '1',
     epochKey: 'epochKey-1',
@@ -46,9 +43,7 @@
         useCreateComment()
 
     const [post, setPost] = useState<PostInfo>()
-<<<<<<< HEAD
     const { userState } = useUser()
-=======
     const [isOpenComment, setIsOpenCommnet] = useState(false)
     const [isPublishing, setIsPublishing] = useState(false)
     const [isError, setIsError] = useState(false)
@@ -82,7 +77,6 @@
         onCloseAnimation()
         await createCommnet(proof, id, content, epoch)
     }
->>>>>>> 3eacf227
 
     useEffect(() => {
         async function loadPost() {
@@ -97,11 +91,8 @@
                 finalAction = voteCheck.finalAction
             }
             setPost({
-<<<<<<< HEAD
+                id: post.postId,
                 _id: post._id,
-=======
-                id: post.postId,
->>>>>>> 3eacf227
                 epochKey: post.epochKey,
                 content: post.content,
                 publishedAt: post.publishedAt,
@@ -134,20 +125,6 @@
     if (!post) return null
 
     return (
-<<<<<<< HEAD
-        <div className={clsx(isSmallDevice && 'divide-y divide-neutral-600')}>
-            <section className="py-6">
-                <Post
-                    id={post._id}
-                    epochKey={post.epochKey}
-                    content={post.content}
-                    publishedAt={post.publishedAt}
-                    commentCount={post.commentCount}
-                    upCount={post.upCount}
-                    downCount={post.downCount}
-                    isMine={post.isMine}
-                    finalAction={post.finalAction}
-=======
         <>
             <div className="px-4">
                 <section className="py-6">
@@ -160,6 +137,8 @@
                         upCount={post.upCount}
                         downCount={post.downCount}
                         onComment={onWriteComment}
+                        isMine={post.isMine}
+                        finalAction={post.finalAction}
                     />
                 </section>
                 <section>
@@ -189,7 +168,6 @@
                     isOpen={isOpenComment}
                     onSubmit={onSubmitComment}
                     onCancel={() => setIsOpenCommnet(false)}
->>>>>>> 3eacf227
                 />
             )}
             <CommentNotifications postId={post.id} />
