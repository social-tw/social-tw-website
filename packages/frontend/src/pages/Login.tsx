<<<<<<< HEAD
import React, { useContext, useEffect, useState } from 'react';
import AuthForm from '../components/login/AuthForm';
import { motion } from 'framer-motion';
import DemoPostList from '../components/login/DemoPostList';
import { SiHiveBlockchain } from 'react-icons/si';
import SignUpLoadingModal from '../components/modal/SignUpLoadingModal';
import { useLoading } from '../contexts/LoadingContext';

// TODO: Change font family
const Login: React.FC = () => {
    const [isLoading, setIsLoading] = useState(false); 
    const { status } = useLoading();

=======
import { motion } from 'framer-motion'
import React from 'react'
import AuthForm from '../components/login/AuthForm'
import DemoPostList from '../components/shared/DemoPostList'

// TODO: Change font family
const Login: React.FC = () => {
>>>>>>> a5aa6cf3
    const logoVariants = {
        start: { opacity: 0 },
        end: {
            opacity: 1,
            transition: {
                duration: 0.5,
                ease: 'easeInOut',
            },
        },
    }

    const textVariants = {
        hidden: { opacity: 0 },
        visible: {
            opacity: 1,
            transition: {
                delay: 0.5,
                duration: 0.5,
                ease: 'easeInOut',
            },
        },
    }

    const postListVariants = {
        start: { y: 700 },
        end: {
            y: 0,
            transition: {
                delay: 1,
                duration: 1,
                ease: 'easeInOut',
            },
        },
    }

    // TODO: display success interface to user
    return (
<<<<<<< HEAD
        <>
            <div className='z-40 h-full flex flex-col justify-between'>
                <div
                    className='pt-24 flex items-center flex-col justify-center'
                >
                    <motion.img
                        src={require('../../public/unirep_logo_white.png')}
                        alt='UniRep Logo'
                        className='w-[120px] mb-2'
=======
        <div className="flex flex-col justify-center h-full">
            <div className="z-50 flex flex-col justify-between h-full md:justify-center md:flex-row">
                <div className="md:mt-0 mt-[100px] flex items-center flex-col justify-center">
                    <motion.img
                        src={require('../../public/unirep_logo_white.png')}
                        alt="UniRep Logo"
                        className="max-w-[160px]"
>>>>>>> a5aa6cf3
                        variants={logoVariants}
                        initial='start'
                        animate='end'
                    />
                    <motion.h1
                        className="text-2xl font-semibold text-neutral-200"
                        variants={textVariants}
                        initial='hidden'
                        animate='visible'
                    >
                        Unirep Social TW
                    </motion.h1>
                    <motion.h2
                        className="mb-6 text-sm font-light tracking-wider text-center text-white mt-9"
                        variants={textVariants}
                        initial='hidden'
                        animate='visible'
                    >
                        嗨 🙌🏻 歡迎來到 Unirep Social TW <br />
                        提供你 100% 匿名身份、安全發言的社群！
                    </motion.h2>
                </div>
                <AuthForm 
                    isLoading={isLoading}
                    setIsLoading={() => setIsLoading(true)}
                />
            </div>
<<<<<<< HEAD
            <motion.div 
                className='fixed inset-0 z-30 overflow-y-none mt-[220px]'
=======
            <motion.div
                className="md:hidden fixed inset-0 z-10 overflow-y-none mt-[220px]"
>>>>>>> a5aa6cf3
                variants={postListVariants}
                initial='start'
                animate='end'
            >
                <DemoPostList />
            </motion.div>
<<<<<<< HEAD
            {
                isLoading 
                && (
                <SignUpLoadingModal
                    isOpen={isLoading}
                    status={status}
                    onClose={() => setIsLoading(false)}
                    icon={SiHiveBlockchain}
                />)
            }      
        </>
=======
        </div>
>>>>>>> a5aa6cf3
    )
}

export default Login<|MERGE_RESOLUTION|>--- conflicted
+++ resolved
@@ -1,4 +1,3 @@
-<<<<<<< HEAD
 import React, { useContext, useEffect, useState } from 'react';
 import AuthForm from '../components/login/AuthForm';
 import { motion } from 'framer-motion';
@@ -12,21 +11,13 @@
     const [isLoading, setIsLoading] = useState(false); 
     const { status } = useLoading();
 
-=======
-import { motion } from 'framer-motion'
-import React from 'react'
-import AuthForm from '../components/login/AuthForm'
-import DemoPostList from '../components/shared/DemoPostList'
-
-// TODO: Change font family
-const Login: React.FC = () => {
->>>>>>> a5aa6cf3
     const logoVariants = {
         start: { opacity: 0 },
         end: {
             opacity: 1,
             transition: {
                 duration: 0.5,
+                ease: 'easeInOut',
                 ease: 'easeInOut',
             },
         },
@@ -40,6 +31,7 @@
                 delay: 0.5,
                 duration: 0.5,
                 ease: 'easeInOut',
+                ease: 'easeInOut',
             },
         },
     }
@@ -52,13 +44,13 @@
                 delay: 1,
                 duration: 1,
                 ease: 'easeInOut',
+                ease: 'easeInOut',
             },
         },
     }
 
     // TODO: display success interface to user
     return (
-<<<<<<< HEAD
         <>
             <div className='z-40 h-full flex flex-col justify-between'>
                 <div
@@ -68,15 +60,6 @@
                         src={require('../../public/unirep_logo_white.png')}
                         alt='UniRep Logo'
                         className='w-[120px] mb-2'
-=======
-        <div className="flex flex-col justify-center h-full">
-            <div className="z-50 flex flex-col justify-between h-full md:justify-center md:flex-row">
-                <div className="md:mt-0 mt-[100px] flex items-center flex-col justify-center">
-                    <motion.img
-                        src={require('../../public/unirep_logo_white.png')}
-                        alt="UniRep Logo"
-                        className="max-w-[160px]"
->>>>>>> a5aa6cf3
                         variants={logoVariants}
                         initial='start'
                         animate='end'
@@ -104,20 +87,14 @@
                     setIsLoading={() => setIsLoading(true)}
                 />
             </div>
-<<<<<<< HEAD
             <motion.div 
                 className='fixed inset-0 z-30 overflow-y-none mt-[220px]'
-=======
-            <motion.div
-                className="md:hidden fixed inset-0 z-10 overflow-y-none mt-[220px]"
->>>>>>> a5aa6cf3
                 variants={postListVariants}
                 initial='start'
                 animate='end'
             >
                 <DemoPostList />
             </motion.div>
-<<<<<<< HEAD
             {
                 isLoading 
                 && (
@@ -129,9 +106,6 @@
                 />)
             }      
         </>
-=======
-        </div>
->>>>>>> a5aa6cf3
     )
 }
 
