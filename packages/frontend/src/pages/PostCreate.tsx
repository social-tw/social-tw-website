import { useRef } from 'react'
import { toast } from 'react-hot-toast'
import { useNavigate } from 'react-router-dom'
import Dialog from '../components/Dialog'
import ErrorModal from '../components/modal/ErrorModal'
import PostForm, { PostValues } from '../components/post/PostForm'
import { useUser } from '../contexts/User'
import useCreatePost from '../hooks/useCreatePost'
import { CancelledTaskError } from '../utils/makeCancellableTask'

export default function PostCreate() {
    const errorDialog = useRef<HTMLDialogElement>(null)
    const navigate = useNavigate()
<<<<<<< HEAD

    const { create, cancel, reset, isCancellable, isCancelled } =
        useCreatePost()
=======
    const { create } = usePosts()
>>>>>>> 066b01a2

    const onSubmit = async (values: PostValues) => {
        try {
            await create(values.content)
            navigate('/')
        } catch (err) {
            if (err instanceof CancelledTaskError) {
                reset()
            } else {
                errorDialog?.current?.showModal()
            }
        }
    }

<<<<<<< HEAD
    if (!isLogin) {
        return <ErrorModal isOpen={true} />
    } else {
        return (
            <div className="p-4">
                <PostForm
                    onCancel={() => navigate('/')}
                    onSubmit={onSubmit}
                    onSubmitCancel={cancel}
                    isSubmitCancellable={isCancellable}
                    isSubmitCancelled={isCancelled}
                />
                <Dialog ref={errorDialog} ariaLabel="post error message">
                    <section className="p-6 md:px-12">
                        <p className="text-base font-medium text-black/90">
                            親愛的用戶：
                            <br />
                            <br />
                            很抱歉通知您，我們注意到您的貼文發布時似乎遇到了網路連線不穩定的情況，導致發文失敗。我們深感抱歉給您帶來的不便。請您再次嘗試發佈文章{' '}
                            <br />
                            <br />
                            感謝您的理解與合作。
                        </p>
                    </section>
                    <section className="flex justify-center p-6 md:p-12 md:pt-0">
                        <button className="max-w-[285px] w-full h-14 rounded-lg bg-primary/90 text-white/90 flex justify-center items-center text-xl font-bold tracking-[30%]">
                            重新發佈
                        </button>
                    </section>
                </Dialog>
            </div>
        )
    }
=======
    return (
        <div className="p-4">
            <PostForm onCancel={() => navigate('/')} onSubmit={onSubmit} />
            <Dialog ref={errorDialog} ariaLabel="post error message">
                <section className="p-6 md:px-12">
                    <p className="text-base font-medium text-black/90">
                        親愛的用戶：
                        <br />
                        <br />
                        很抱歉通知您，我們注意到您的貼文發布時似乎遇到了網路連線不穩定的情況，導致發文失敗。我們深感抱歉給您帶來的不便。請您再次嘗試發佈文章{' '}
                        <br />
                        <br />
                        感謝您的理解與合作。
                    </p>
                </section>
                <section className="flex justify-center p-6 md:p-12 md:pt-0">
                    <button className="max-w-[285px] w-full h-14 rounded-lg bg-primary/90 text-white/90 flex justify-center items-center text-xl font-bold tracking-[30%]">
                        重新發佈
                    </button>
                </section>
            </Dialog>
        </div>
    )
>>>>>>> 066b01a2
}<|MERGE_RESOLUTION|>--- conflicted
+++ resolved
@@ -1,5 +1,4 @@
 import { useRef } from 'react'
-import { toast } from 'react-hot-toast'
 import { useNavigate } from 'react-router-dom'
 import Dialog from '../components/Dialog'
 import ErrorModal from '../components/modal/ErrorModal'
@@ -9,15 +8,14 @@
 import { CancelledTaskError } from '../utils/makeCancellableTask'
 
 export default function PostCreate() {
+    const { isLogin } = useUser()
+
     const errorDialog = useRef<HTMLDialogElement>(null)
+
     const navigate = useNavigate()
-<<<<<<< HEAD
 
     const { create, cancel, reset, isCancellable, isCancelled } =
         useCreatePost()
-=======
-    const { create } = usePosts()
->>>>>>> 066b01a2
 
     const onSubmit = async (values: PostValues) => {
         try {
@@ -32,7 +30,6 @@
         }
     }
 
-<<<<<<< HEAD
     if (!isLogin) {
         return <ErrorModal isOpen={true} />
     } else {
@@ -66,29 +63,4 @@
             </div>
         )
     }
-=======
-    return (
-        <div className="p-4">
-            <PostForm onCancel={() => navigate('/')} onSubmit={onSubmit} />
-            <Dialog ref={errorDialog} ariaLabel="post error message">
-                <section className="p-6 md:px-12">
-                    <p className="text-base font-medium text-black/90">
-                        親愛的用戶：
-                        <br />
-                        <br />
-                        很抱歉通知您，我們注意到您的貼文發布時似乎遇到了網路連線不穩定的情況，導致發文失敗。我們深感抱歉給您帶來的不便。請您再次嘗試發佈文章{' '}
-                        <br />
-                        <br />
-                        感謝您的理解與合作。
-                    </p>
-                </section>
-                <section className="flex justify-center p-6 md:p-12 md:pt-0">
-                    <button className="max-w-[285px] w-full h-14 rounded-lg bg-primary/90 text-white/90 flex justify-center items-center text-xl font-bold tracking-[30%]">
-                        重新發佈
-                    </button>
-                </section>
-            </Dialog>
-        </div>
-    )
->>>>>>> 066b01a2
 }