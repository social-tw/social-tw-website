<<<<<<< HEAD
import { useContext, useState } from 'react'
import toast, { Toaster } from 'react-hot-toast'
import { Link, useNavigate } from 'react-router-dom'
import { stringifyBigInts } from '@unirep/utils'
import RichTextEditor from '../components/RichTextEditor'
import { SERVER } from '../config'
import { useUser } from '../contexts/User'

export default function PostCreate() {
    const { userState, provider, loadData, stateTransition} = useUser()

    const [content, setContent] = useState('')
    const [epkNonce, setEpkNonce] = useState('0')
    const [isPending, setIsPending] = useState(false)

    const navigate = useNavigate()

    const createPost = async () => {
        try {
            setIsPending(true)

            console.log(userState)

            if (!userState)
                throw new Error('user state not initialized')

            if (
                userState.sync.calcCurrentEpoch() !==
                (await userState.latestTransitionedEpoch())
            ) {
                throw new Error('Needs transition')
            }

            const epochKeyProof = await userState.genEpochKeyProof({
                nonce: Number(epkNonce),
            })
            console.log(epochKeyProof)
            const data = await fetch(`${SERVER}/api/post`, {
                method: 'POST',
                headers: {
                    'content-type': 'application/json',
                },
                body: JSON.stringify(
                    stringifyBigInts({
                        content,
                        publicSignals: epochKeyProof.publicSignals,
                        proof: epochKeyProof.proof,
                    })
                ),
            }).then((r) => r.json())
            await provider.waitForTransaction(data.transaction)
            await userState.waitForSync()
            await loadData(userState)
            toast('貼文成功送出')
            navigate('/')
        } catch (err: unknown) {
            console.log(err)
            toast((err as Error).message)
        } finally {
            setIsPending(false)
        }
    }

    const handleStateTransition = async () => {
        try {
            setIsPending(true)
            await stateTransition()
        } catch {
            toast('transition failed')
        } finally {
            setIsPending(false)
=======
import { useRef } from 'react'
import { toast } from 'react-hot-toast'
import { useNavigate } from 'react-router-dom'
import Dialog from '../components/Dialog'
import PostForm, { PostValues } from '../components/PostForm'
import usePosts from '../hooks/usePosts'

export default function PostCreate() {
    const errorDialog = useRef<HTMLDialogElement>(null)

    const navigate = useNavigate()

    const { create } = usePosts()

    const onSubmit = async (values: PostValues) => {
        try {
            await create(values.content)
            toast('貼文成功送出')
            navigate('/')
        } catch (err) {
            errorDialog?.current?.showModal()
>>>>>>> 2ecda85b
        }
    }

    return (
<<<<<<< HEAD
        <main className="max-w-3xl py-6 mx-auto space-y-6">
            <section className="text-center">
                <h2 className="text-3xl">匿名的環境還需要你一起守護 🫶🏻</h2>
            </section>
            <section>
                <RichTextEditor value={content} onValueChange={setContent} />
            </section>
            <section className="w-full max-w-xs form-control">
                <label className="label">
                    <span className="label-text">Personas</span>
                </label>
                <select
                    className="select select-bordered select-primary"
                    value={epkNonce}
                    onChange={(e) => setEpkNonce(e.target.value)}
                >
                    <option value="0">0</option>
                    <option value="1">1</option>
                </select>
            </section>
            <section className="flex items-center justify-center gap-4">
                <Link to="/posts" className="btn btn-ghost">
                    取消
                </Link>
                <button
                    className="btn btn-primary"
                    disabled={isPending}
                    onClick={createPost}
                >
                    {isPending ? 'Pending...' : '發出貼文'}
                </button>
                <button
                    className="btn btn-primary"
                    disabled={isPending}
                    onClick={handleStateTransition}
                >
                    Transition
                </button>
            </section>
            <Toaster />
        </main>
=======
        <div className="p-4">
            <PostForm onCancel={() => navigate('/')} onSubmit={onSubmit} />
            <Dialog ref={errorDialog}>
                <section className="p-6 md:px-12">
                    <p className="text-base font-medium text-black/90">
                        親愛的用戶：
                        <br />
                        <br />
                        很抱歉通知您，我們注意到您的貼文發布時似乎遇到了網路連線不穩定的情況，導致發文失敗。我們深感抱歉給您帶來的不便。請您再次嘗試發佈文章{' '}
                        <br />
                        <br />
                        感謝您的理解與合作。
                    </p>
                </section>
                <section className="flex justify-center p-6 md:p-12 md:pt-0">
                    <button className="max-w-[285px] w-full h-14 rounded-lg bg-primary/90 text-white/90 flex justify-center items-center text-xl font-bold tracking-[30%]">
                        重新發佈
                    </button>
                </section>
            </Dialog>
        </div>
>>>>>>> 2ecda85b
    )
}<|MERGE_RESOLUTION|>--- conflicted
+++ resolved
@@ -1,76 +1,3 @@
-<<<<<<< HEAD
-import { useContext, useState } from 'react'
-import toast, { Toaster } from 'react-hot-toast'
-import { Link, useNavigate } from 'react-router-dom'
-import { stringifyBigInts } from '@unirep/utils'
-import RichTextEditor from '../components/RichTextEditor'
-import { SERVER } from '../config'
-import { useUser } from '../contexts/User'
-
-export default function PostCreate() {
-    const { userState, provider, loadData, stateTransition} = useUser()
-
-    const [content, setContent] = useState('')
-    const [epkNonce, setEpkNonce] = useState('0')
-    const [isPending, setIsPending] = useState(false)
-
-    const navigate = useNavigate()
-
-    const createPost = async () => {
-        try {
-            setIsPending(true)
-
-            console.log(userState)
-
-            if (!userState)
-                throw new Error('user state not initialized')
-
-            if (
-                userState.sync.calcCurrentEpoch() !==
-                (await userState.latestTransitionedEpoch())
-            ) {
-                throw new Error('Needs transition')
-            }
-
-            const epochKeyProof = await userState.genEpochKeyProof({
-                nonce: Number(epkNonce),
-            })
-            console.log(epochKeyProof)
-            const data = await fetch(`${SERVER}/api/post`, {
-                method: 'POST',
-                headers: {
-                    'content-type': 'application/json',
-                },
-                body: JSON.stringify(
-                    stringifyBigInts({
-                        content,
-                        publicSignals: epochKeyProof.publicSignals,
-                        proof: epochKeyProof.proof,
-                    })
-                ),
-            }).then((r) => r.json())
-            await provider.waitForTransaction(data.transaction)
-            await userState.waitForSync()
-            await loadData(userState)
-            toast('貼文成功送出')
-            navigate('/')
-        } catch (err: unknown) {
-            console.log(err)
-            toast((err as Error).message)
-        } finally {
-            setIsPending(false)
-        }
-    }
-
-    const handleStateTransition = async () => {
-        try {
-            setIsPending(true)
-            await stateTransition()
-        } catch {
-            toast('transition failed')
-        } finally {
-            setIsPending(false)
-=======
 import { useRef } from 'react'
 import { toast } from 'react-hot-toast'
 import { useNavigate } from 'react-router-dom'
@@ -92,54 +19,10 @@
             navigate('/')
         } catch (err) {
             errorDialog?.current?.showModal()
->>>>>>> 2ecda85b
         }
     }
 
     return (
-<<<<<<< HEAD
-        <main className="max-w-3xl py-6 mx-auto space-y-6">
-            <section className="text-center">
-                <h2 className="text-3xl">匿名的環境還需要你一起守護 🫶🏻</h2>
-            </section>
-            <section>
-                <RichTextEditor value={content} onValueChange={setContent} />
-            </section>
-            <section className="w-full max-w-xs form-control">
-                <label className="label">
-                    <span className="label-text">Personas</span>
-                </label>
-                <select
-                    className="select select-bordered select-primary"
-                    value={epkNonce}
-                    onChange={(e) => setEpkNonce(e.target.value)}
-                >
-                    <option value="0">0</option>
-                    <option value="1">1</option>
-                </select>
-            </section>
-            <section className="flex items-center justify-center gap-4">
-                <Link to="/posts" className="btn btn-ghost">
-                    取消
-                </Link>
-                <button
-                    className="btn btn-primary"
-                    disabled={isPending}
-                    onClick={createPost}
-                >
-                    {isPending ? 'Pending...' : '發出貼文'}
-                </button>
-                <button
-                    className="btn btn-primary"
-                    disabled={isPending}
-                    onClick={handleStateTransition}
-                >
-                    Transition
-                </button>
-            </section>
-            <Toaster />
-        </main>
-=======
         <div className="p-4">
             <PostForm onCancel={() => navigate('/')} onSubmit={onSubmit} />
             <Dialog ref={errorDialog}>
@@ -161,6 +44,5 @@
                 </section>
             </Dialog>
         </div>
->>>>>>> 2ecda85b
     )
 }