<<<<<<< HEAD
import React, { useEffect, useState } from 'react'
import toast from 'react-hot-toast'
=======
>>>>>>> 4951dc48
import PostFailureDialog from '@/components/post/PostFailureDialog'
import PostForm, { PostValues } from '@/components/post/PostForm'
import PostPublishTransition from '@/components/post/PostPublishTransition'
import useCreatePost from '@/hooks/useCreatePost'
import { useQueryClient } from '@tanstack/react-query'
import React, { useEffect, useState } from 'react'
import toast from 'react-hot-toast'

import { useUser } from '@/contexts/User'
import { UserState } from '@unirep/core'
import { useProfileHistoryStore } from '../Profile/History/store/useProfileHistoryStore'

interface HomePostFormProps {
    disabled?: boolean
}

const HomePostForm: React.FC<HomePostFormProps> = ({ disabled = false }) => {
<<<<<<< HEAD
=======
    const { userState } = useUser()
    const invokeFetchHistoryPostsFlow = useProfileHistoryStore(
        (state) => state.invokeFetchHistoryPostsFlow,
    )

>>>>>>> 4951dc48
    const queryClient = useQueryClient()

    const { create: createPost } = useCreatePost()

    const [isSubmitted, setIsSubmitted] = useState(false)

    const [isError, setIsError] = useState(false)

    const onSubmit = async (values: PostValues) => {
        const { content } = values

        const previousPostsData = queryClient.getQueryData(['posts'])

        try {
            setIsSubmitted(true)

            await createPost(content)

            queryClient.invalidateQueries({
                queryKey: ['posts'],
                refetchType: 'all',
            })

            await invokeFetchHistoryPostsFlow(userState as unknown as UserState)

            toast('貼文成功送出')
        } catch (error) {
            setIsSubmitted(false)
            setIsError(true)

            queryClient.setQueryData(['posts'], previousPostsData)
        }
    }

    useEffect(() => {
        if (!isSubmitted) return

        const timer = setTimeout(() => {
            setIsSubmitted(false)
        }, 5000)

        return () => {
            clearTimeout(timer)
        }
    }, [isSubmitted])

    return (
        <>
            <PostForm disabled={disabled} onSubmit={onSubmit} />
            <PostPublishTransition isOpen={isSubmitted} />
            <PostFailureDialog
                isOpen={isError}
                onClose={() => setIsError(false)}
            />
        </>
    )
}

export default HomePostForm<|MERGE_RESOLUTION|>--- conflicted
+++ resolved
@@ -1,8 +1,3 @@
-<<<<<<< HEAD
-import React, { useEffect, useState } from 'react'
-import toast from 'react-hot-toast'
-=======
->>>>>>> 4951dc48
 import PostFailureDialog from '@/components/post/PostFailureDialog'
 import PostForm, { PostValues } from '@/components/post/PostForm'
 import PostPublishTransition from '@/components/post/PostPublishTransition'
@@ -20,14 +15,11 @@
 }
 
 const HomePostForm: React.FC<HomePostFormProps> = ({ disabled = false }) => {
-<<<<<<< HEAD
-=======
     const { userState } = useUser()
     const invokeFetchHistoryPostsFlow = useProfileHistoryStore(
         (state) => state.invokeFetchHistoryPostsFlow,
     )
 
->>>>>>> 4951dc48
     const queryClient = useQueryClient()
 
     const { create: createPost } = useCreatePost()
