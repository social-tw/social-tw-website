import './dashboard.css'
import { observer } from 'mobx-react-lite'
import React from 'react'
import Button from '../components/Button'
import Tooltip from '../components/Tooltip'
<<<<<<< HEAD

import { User, UserContext } from '../contexts/User'
=======
import User from '../contexts/User'
>>>>>>> 53cc3347

type ReqInfo = {
    nonce: number
}

type ProofInfo = {
    publicSignals: string[]
    proof: string[]
    valid: boolean
}

export default observer(() => {
    const userContext = React.useContext(UserContext)
    const [remainingTime, setRemainingTime] = React.useState<number | string>(0)
    const [reqData, setReqData] = React.useState<{
        [key: number]: number | string
    }>({})
    const [reqInfo, setReqInfo] = React.useState<ReqInfo>({ nonce: 0 })
    const [proveData, setProveData] = React.useState<{
        [key: number]: number | string
    }>({})
    const [repProof, setRepProof] = React.useState<ProofInfo>({
        publicSignals: [],
        proof: [],
        valid: false,
    })

    const updateTimer = () => {
        if (!userContext.userState) {
            setRemainingTime('Loading...')
            return
        }
        const time = userContext.userState.sync.calcEpochRemainingTime()
        setRemainingTime(time)
    }

    const fieldType = (i: number) => {
        if (i < userContext.sumFieldCount) {
            return 'sum'
        } else return 'replace'
    }

    React.useEffect(() => {
        setInterval(() => {
            updateTimer()
        }, 1000)
    }, [])

    if (!userContext.userState) {
        return <div className="container">Loading...</div>
    }

    return (
        <div className="dashboard">
            <h1>Dashboard</h1>
            <div className="container">
                <div className="info-container">
                    <div className="info-item">
                        <h3>Epoch</h3>
                        <Tooltip
                            text={`An epoch is a unit of time, defined by the attester, with a state tree and epoch tree. User epoch keys are valid for 1 epoch before they change.`}
                        />
                    </div>
                    <div className="info-item">
                        <div>Current epoch #</div>
                        <div className="stat">
                            {userContext.userState?.sync.calcCurrentEpoch()}
                        </div>
                    </div>
                    <div className="info-item">
                        <div>Remaining time</div>
                        <div className="stat">{remainingTime}</div>
                    </div>
                    <div className="info-item">
                        <div>Latest transition epoch</div>
                        <div className="stat">
                            {userContext.latestTransitionedEpoch}
                        </div>
                    </div>

                    <hr />

                    <div className="info-item">
                        <h3>Latest Data</h3>
                        <Tooltip text="This is all the data the user has received. The user cannot prove data from the current epoch." />
                    </div>
                    {userContext.data.map((data, i) => {
                        if (i < userContext.sumFieldCount) {
                            return (
                                <div key={i} className="info-item">
                                    <div>Data {i}</div>
                                    <div className="stat">
                                        {(data || 0).toString()}
                                    </div>
                                </div>
                            )
                        } else {
                            return (
                                <div key={i} className="info-item">
                                    <div>Data {i}</div>
                                    <div className="stat">
                                        {(
                                            data % BigInt(2 ** 206) || 0
                                        ).toString()}
                                    </div>
                                </div>
                            )
                        }
                    })}

                    <br />

                    <div className="info-item">
                        <h3>Provable Data</h3>
                        <Tooltip text="This is the data the user has received up until their last transitioned epoch. This data can be proven in ZK." />
                    </div>
                    {userContext.provableData.map((data, i) => {
                        if (i < userContext.sumFieldCount) {
                            return (
                                <div key={i} className="info-item">
                                    <div>Data {i}</div>
                                    <div className="stat">
                                        {(data || 0).toString()}
                                    </div>
                                </div>
                            )
                        } else {
                            return (
                                <div key={i} className="info-item">
                                    <div>Data {i}</div>
                                    <div className="stat">
                                        {(
                                            data % BigInt(2 ** 206) || 0
                                        ).toString()}
                                    </div>
                                </div>
                            )
                        }
                    })}
                </div>

                <div style={{ display: 'flex' }}>
                    <div className="action-container">
                        <div className="icon">
                            <h2>Change Data</h2>
                            <Tooltip text="You can request changes to data here. The demo attester will freely change your data." />
                        </div>
                        <div
                            style={{
                                display: 'flex',
                                flexWrap: 'wrap',
                                justifyContent: 'flex-start',
                            }}
                        >
                            {Array(
                                userContext.userState.sync.settings.fieldCount
                            )
                                .fill(0)
                                .map((_, i) => {
                                    return (
                                        <div key={i} style={{ margin: '4px' }}>
                                            <p>
                                                Data {i} ({fieldType(i)})
                                            </p>
                                            <input
                                                value={reqData[i] ?? ''}
                                                onChange={(event) => {
                                                    if (
                                                        !/^\d*$/.test(
                                                            event.target.value
                                                        )
                                                    )
                                                        return
                                                    setReqData(() => ({
                                                        ...reqData,
                                                        [i]: event.target.value,
                                                    }))
                                                }}
                                            />
                                        </div>
                                    )
                                })}
                        </div>
                        <div className="icon">
                            <p style={{ marginRight: '8px' }}>
                                Epoch key nonce
                            </p>
                            <Tooltip text="Epoch keys are short lived identifiers for a user. They can be used to receive data and are valid only for 1 epoch." />
                        </div>
                        <select
                            value={reqInfo.nonce ?? 0}
                            onChange={(event) => {
                                setReqInfo((v) => ({
                                    ...v,
                                    nonce: Number(event.target.value),
                                }))
                            }}
                        >
                            <option value="0">0</option>
                            <option value="1">1</option>
                            {/* TODO: <option value="2">2</option> */}
                        </select>
                        <p style={{ fontSize: '12px' }}>
                            Requesting data with epoch key:
                        </p>
                        <p
                            style={{
                                maxWidth: '650px',
                                wordBreak: 'break-all',
                                overflow: 'hidden',
                                textOverflow: 'ellipsis',
                            }}
                        >
                            {userContext.epochKey(reqInfo.nonce ?? 0)}
                        </p>

                        <Button
                            onClick={async () => {
                                if (
                                    userContext.userState &&
                                    userContext.userState.sync.calcCurrentEpoch() !==
                                        (await userContext.userState.latestTransitionedEpoch())
                                ) {
                                    throw new Error('Needs transition')
                                }
                                await userContext.requestData(
                                    reqData,
                                    reqInfo.nonce ?? 0
                                )
                                setReqData({})
                            }}
                        >
                            Attest
                        </Button>
                    </div>

                    <div className="action-container transition">
                        <div className="icon">
                            <h2>User State Transition</h2>
                            <Tooltip
                                text={`The user state transition allows a user to insert a state tree leaf into the latest epoch. The user sums all the data they've received in the past and proves it in ZK.`}
                            />
                        </div>
                        <Button onClick={() => userContext.stateTransition()}>
                            Transition
                        </Button>
                    </div>

                    <div className="action-container">
                        <div className="icon">
                            <h2>Prove Data</h2>
                            <Tooltip text="Users can prove they control some amount of data without revealing exactly how much they control." />
                        </div>
                        {Array(
                            userContext.userState.sync.settings.sumFieldCount
                        )
                            .fill(0)
                            .map((_, i) => {
                                return (
                                    <div key={i} style={{ margin: '4px' }}>
                                        <p>
                                            Data {i} ({fieldType(i)})
                                        </p>
                                        <input
                                            value={proveData[i] ?? '0'}
                                            onChange={(event) => {
                                                if (
                                                    !/^\d*$/.test(
                                                        event.target.value
                                                    )
                                                )
                                                    return
                                                setProveData(() => ({
                                                    ...proveData,
                                                    [i]: event.target.value,
                                                }))
                                            }}
                                        />
                                    </div>
                                )
                            })}
                        <div style={{ margin: '20px 0 20px' }}>
                            <Button
                                onClick={async () => {
                                    const proof = await userContext.proveData(
                                        proveData
                                    )
                                    setRepProof(proof)
                                }}
                            >
                                Generate Proof
                            </Button>
                        </div>
                        {repProof.proof.length ? (
                            <>
                                <div>
                                    Is proof valid?{' '}
                                    <span style={{ fontWeight: '600' }}>
                                        {' '}
                                        {repProof.proof.length === 0
                                            ? ''
                                            : repProof.valid.toString()}
                                    </span>
                                </div>
                                <textarea
                                    readOnly
                                    value={JSON.stringify(repProof, null, 2)}
                                />
                            </>
                        ) : null}
                    </div>
                </div>
            </div>
        </div>
    )
})<|MERGE_RESOLUTION|>--- conflicted
+++ resolved
@@ -3,12 +3,7 @@
 import React from 'react'
 import Button from '../components/Button'
 import Tooltip from '../components/Tooltip'
-<<<<<<< HEAD
-
-import { User, UserContext } from '../contexts/User'
-=======
-import User from '../contexts/User'
->>>>>>> 53cc3347
+import { UserContext } from '../contexts/User'
 
 type ReqInfo = {
     nonce: number
@@ -245,7 +240,7 @@
                         </Button>
                     </div>
 
-                    <div className="action-container transition">
+                    <div className="transition action-container">
                         <div className="icon">
                             <h2>User State Transition</h2>
                             <Tooltip
