import clsx from 'clsx'
<<<<<<< HEAD
import { nanoid } from 'nanoid'
import { Fragment, useEffect, useRef, useState } from 'react'
import toast from 'react-hot-toast'
import { useNavigate } from 'react-router-dom'
import {
    DefaultError,
    InfiniteData,
    QueryKey,
    useInfiniteQuery,
    useQueryClient,
} from '@tanstack/react-query'
import { useIntersectionObserver, useMediaQuery } from '@uidotdev/usehooks'
import Dialog from '../components/Dialog'
import SignupLoadingModal from '../components/modal/SignupLoadingModal'
import Post from '../components/post/Post'
import PostForm, { PostValues } from '../components/post/PostForm'
import { SERVER } from '../config'
import { useUser } from '../contexts/User'
import useCreatePost from '../hooks/useCreatePost'
import { CancelledTaskError } from '../utils/makeCancellableTask'
=======
import { useCallback, useEffect, useState } from 'react'
import { useLocation, useNavigate } from 'react-router-dom'
import Dialog from '@/components/common/Dialog'
import SignupLoadingModal from '@/components/login/SignupPendingTransition'
import Post from '@/components/post/Post'
import PostForm, { PostValues } from '@/components/post/PostForm'
import { SERVER } from '@/config'
import { useUser } from '@/contexts/User'
import useCreatePost from '@/hooks/useCreatePost'
import { CancelledTaskError } from '@/utils/makeCancellableTask'
import { useMediaQuery } from '@uidotdev/usehooks'
>>>>>>> 6646d902

import type { PostInfo } from '@/types'

const examplePosts = [
    {
        id: 'demo-1',
        epochKey: 'epochKey-1',
        publishedAt: new Date(),
        content:
            '今天真是一個美好的日子！我終於完成了我夢寐以求的目標：跑完全馬拉松！這個挑戰對我來說真的非常艱巨，但我堅持下來了。在這個過程中，我學到了很多關於毅力和奮鬥的價值。我要特別感謝我的家人和朋友對我一直以來的支持和鼓勵。無論你們在生活中面對什麼困難，只要你們相信自己，付出努力，你們一定可以實現自己的目標！今天，我真心覺得自己是最幸運的人。',
        commentCount: 0,
        upCount: 0,
        downCount: 0,
    },
    {
        id: 'demo-2',
        epochKey: 'epochKey-2',
        publishedAt: new Date(),
        content:
            '最近我剛看完一本非常棒的書，推薦給大家！這本書叫做《思考快與慢》，作者是丹尼爾·卡尼曼。這本書深入探討了人類思考的方式和偏見。它教會了我們如何辨識和避免那些常常影響我們判斷力的錯誤和陷阱。我學到了很多關於認知心理學的知識，這些知識不僅適用於個人生活，還能幫助我們在工作和人際關係中做出更明智的決策。如果你對心理學或者是提升自己的思考能力感興趣，這本書絕對是值得一讀的！',
        commentCount: 0,
        upCount: 0,
        downCount: 0,
    },
    {
        id: 'demo-3',
        epochKey: 'epochKey-3',
        publishedAt: new Date(),
        content:
            '剛剛和一群好友一起參加了一場令人驚喜的音樂會！我們聽到了一位非常出色的音樂家演奏，他的技巧和激情真是讓人難以置信。音樂會的現場氣氛也非常棒，大家都在跟著節奏搖擺，沉浸在美妙的音樂中。音樂總是有種神奇的力量，它能夠觸動人心，帶給我們情緒的共鳴。這次音樂會真的讓我重新燃起對音樂的熱愛，我想以後會更積極地參加各種音樂活動。如果你也喜歡音樂，不妨多花時間去欣賞和體驗。',
        commentCount: 0,
        upCount: 0,
        downCount: 0,
    },
]

export default function PostList() {
    const { isLogin, signupStatus } = useUser()
    const [isShow, setIsShow] = useState(false)

    useEffect(() => {
        if (isLogin) {
            setTimeout(() => {
                setIsShow(false)
            }, 1500)
        } else {
            setIsShow(true)
        }
    }, [isLogin])

<<<<<<< HEAD
    const queryClient = useQueryClient()

    const { data, fetchNextPage, hasNextPage } = useInfiniteQuery<
        PostInfo[],
        DefaultError,
        InfiniteData<PostInfo[]>,
        QueryKey,
        number
    >({
        queryKey: ['posts'],
        queryFn: async ({ pageParam }) => {
            const res = await fetch(`${SERVER}/api/post?page=` + pageParam)
            const data = await res.json()
            const posts = data.map((item: any) => ({
                id: item._id,
                epochKey: item.epochKey,
                content: item.content,
                publishedAt: new Date(Number(item.publishedAt)),
                commentCount: item.commentCount,
                upCount: item.upCount,
                downCount: item.downCount,
            }))
            return posts
        },
        initialPageParam: 1,
        getNextPageParam: (lastPage, allPages, lastPageParam) => {
            if (lastPage.length === 0) {
                return undefined
            }
            return lastPageParam + 1
        },
        placeholderData: {
            pages: [examplePosts],
            pageParams: [0],
        },
    })

    const [pageBottomRef, entry] = useIntersectionObserver({
        threshold: 0,
        root: null,
        rootMargin: '10%',
    })
=======
    const loadPosts = useCallback(async () => {
        const response = await fetch(`${SERVER}/api/post`)
        const postsJson = await response.json()
        console.log(postsJson)
        const posts = postsJson.map((post: any) => ({
            id: post.postId,
            epochKey: post.epochKey,
            content: post.content,
            publishedAt: post.publishedAt,
            commentCount: post.commentCount,
            upCount: post.upCount,
            downCount: post.downCount,
        }))

        setPosts([...posts, ...examplePosts])
    }, [])
>>>>>>> 6646d902

    useEffect(() => {
        if (entry?.isIntersecting && hasNextPage) {
            fetchNextPage()
        }
    }, [entry])

    const navigate = useNavigate()

    const { create, cancel, reset, isCancellable, isCancelled } =
        useCreatePost()

    const [isOpenError, setIsOpenError] = useState(false)
    const onSubmit = async (values: PostValues) => {
        const previousPostsData = queryClient.getQueryData(['posts'])

        try {
            await create(values.content)
<<<<<<< HEAD

            const newPost = {
                id: `temp-${nanoid()}`,
                epochKey: nanoid(),
                content: values.content,
                publishedAt: new Date(),
                commentCount: 0,
                upCount: 0,
                downCount: 0,
            }
            queryClient.setQueryData(
                ['posts'],
                (old: InfiniteData<PostInfo[]>) => ({
                    pages: [[newPost], ...old.pages],
                    pageParams: old.pageParams,
                }),
            )

            toast('貼文成功送出')
=======
            await loadPosts()
>>>>>>> 6646d902
        } catch (err) {
            if (err instanceof CancelledTaskError) {
                reset()
            } else {
                setIsOpenError(true)
            }

            queryClient.setQueryData(['post'], previousPostsData)
        }
    }

    const isSmallDevice = useMediaQuery('only screen and (max-width : 768px)')

    return (
        <div
            className={clsx(
                `px-4`,
                !isSmallDevice && 'divide-y divide-neutral-600',
                location.pathname === '/login' &&
                    'max-w-[600px] w-11/12 h-screen my-[200px]',
            )}
        >
            {!isSmallDevice && location.pathname !== '/login' && (
                <section className="relative py-6">
                    {signupStatus !== 'default' && isShow && (
                        <SignupLoadingModal
                            status={signupStatus}
                            isOpen={true}
                            opacity={0}
                        />
                    )}
                    <PostForm
                        onCancel={() => navigate('/')}
                        onSubmit={onSubmit}
                        onSubmitCancel={cancel}
                        isSubmitCancellable={isCancellable}
                        isSubmitCancelled={isCancelled}
                        disabled={signupStatus === 'default' ? false : isShow}
                    />
                </section>
            )}
            <section className="py-6">
                <ul className={clsx(isSmallDevice ? 'space-y-3' : 'space-y-6')}>
                    {data?.pages.map((group, i) => (
                        <Fragment key={i}>
                            {group.map((post) => (
                                <li
                                    key={post.id}
                                    className="transition-opacity duration-500"
                                >
                                    <Post
                                        id={post.id}
                                        epochKey={post.epochKey}
                                        content={post.content}
                                        publishedAt={post.publishedAt}
                                        commentCount={post.commentCount}
                                        upCount={post.upCount}
                                        downCount={post.downCount}
                                        compact
                                    />
                                </li>
                            ))}
                        </Fragment>
                    ))}
                </ul>
                <div
                    ref={pageBottomRef}
                    className="w-full h-1 bg-transparent"
                />
            </section>
            <Dialog isOpen={isOpenError} onClose={() => setIsOpenError(false)}>
                <section className="p-6 md:px-12">
                    <p className="text-base font-medium text-black/90">
                        親愛的用戶：
                        <br />
                        <br />
                        很抱歉通知您，我們注意到您的貼文發布時似乎遇到了網路連線不穩定的情況，導致發文失敗。我們深感抱歉給您帶來的不便。請您再次嘗試發佈文章{' '}
                        <br />
                        <br />
                        感謝您的理解與合作。
                    </p>
                </section>
                <section className="flex justify-center p-6 md:p-12 md:pt-0">
                    <button className="max-w-[285px] w-full h-14 rounded-lg bg-primary/90 text-white/90 flex justify-center items-center text-xl font-bold tracking-[30%]">
                        重新發佈
                    </button>
                </section>
            </Dialog>
        </div>
    )
}<|MERGE_RESOLUTION|>--- conflicted
+++ resolved
@@ -1,9 +1,14 @@
 import clsx from 'clsx'
-<<<<<<< HEAD
-import { nanoid } from 'nanoid'
-import { Fragment, useEffect, useRef, useState } from 'react'
-import toast from 'react-hot-toast'
+import { useEffect, useState } from 'react'
 import { useNavigate } from 'react-router-dom'
+import Dialog from '@/components/common/Dialog'
+import SignupLoadingModal from '@/components/login/SignupPendingTransition'
+import Post from '@/components/post/Post'
+import PostForm, { PostValues } from '@/components/post/PostForm'
+import { SERVER } from '@/config'
+import { useUser } from '@/contexts/User'
+import useCreatePost from '@/hooks/useCreatePost'
+import { CancelledTaskError } from '@/utils/makeCancellableTask'
 import {
     DefaultError,
     InfiniteData,
@@ -12,27 +17,6 @@
     useQueryClient,
 } from '@tanstack/react-query'
 import { useIntersectionObserver, useMediaQuery } from '@uidotdev/usehooks'
-import Dialog from '../components/Dialog'
-import SignupLoadingModal from '../components/modal/SignupLoadingModal'
-import Post from '../components/post/Post'
-import PostForm, { PostValues } from '../components/post/PostForm'
-import { SERVER } from '../config'
-import { useUser } from '../contexts/User'
-import useCreatePost from '../hooks/useCreatePost'
-import { CancelledTaskError } from '../utils/makeCancellableTask'
-=======
-import { useCallback, useEffect, useState } from 'react'
-import { useLocation, useNavigate } from 'react-router-dom'
-import Dialog from '@/components/common/Dialog'
-import SignupLoadingModal from '@/components/login/SignupPendingTransition'
-import Post from '@/components/post/Post'
-import PostForm, { PostValues } from '@/components/post/PostForm'
-import { SERVER } from '@/config'
-import { useUser } from '@/contexts/User'
-import useCreatePost from '@/hooks/useCreatePost'
-import { CancelledTaskError } from '@/utils/makeCancellableTask'
-import { useMediaQuery } from '@uidotdev/usehooks'
->>>>>>> 6646d902
 
 import type { PostInfo } from '@/types'
 
@@ -83,7 +67,6 @@
         }
     }, [isLogin])
 
-<<<<<<< HEAD
     const queryClient = useQueryClient()
 
     const { data, fetchNextPage, hasNextPage } = useInfiniteQuery<
@@ -126,24 +109,6 @@
         root: null,
         rootMargin: '10%',
     })
-=======
-    const loadPosts = useCallback(async () => {
-        const response = await fetch(`${SERVER}/api/post`)
-        const postsJson = await response.json()
-        console.log(postsJson)
-        const posts = postsJson.map((post: any) => ({
-            id: post.postId,
-            epochKey: post.epochKey,
-            content: post.content,
-            publishedAt: post.publishedAt,
-            commentCount: post.commentCount,
-            upCount: post.upCount,
-            downCount: post.downCount,
-        }))
-
-        setPosts([...posts, ...examplePosts])
-    }, [])
->>>>>>> 6646d902
 
     useEffect(() => {
         if (entry?.isIntersecting && hasNextPage) {
@@ -162,7 +127,6 @@
 
         try {
             await create(values.content)
-<<<<<<< HEAD
 
             const newPost = {
                 id: `temp-${nanoid()}`,
@@ -182,9 +146,6 @@
             )
 
             toast('貼文成功送出')
-=======
-            await loadPosts()
->>>>>>> 6646d902
         } catch (err) {
             if (err instanceof CancelledTaskError) {
                 reset()
