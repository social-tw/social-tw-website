import dayjs from 'dayjs'
<<<<<<< HEAD

=======
import { UserState } from '@unirep/core'
import { RelayRawComment } from '../../../../types/api'
>>>>>>> 5293668c
import { fetchCommentsByEpochKeys } from '../../../../utils/api'
import { ActiveFilter } from '../types'
import { fetchAllByEpochKeysInBatches } from '../utils'
import { CommentHistoryMetaData, RelayRawComment } from '@/types/Comments'

export class CommentService {
    async fetchCommentHistoryByUserState(userState: UserState) {
        const chunkSize = 50
        const batchedRawComments = await fetchAllByEpochKeysInBatches(
            userState,
            chunkSize,
            fetchCommentsByEpochKeys,
        )
        return batchedRawComments
            .map(this.parseRelayRawCommentsToComments.bind(this))
            .flat(2)
    }

    sortComments(
        comments: CommentHistoryMetaData[],
        activeFilter: ActiveFilter,
    ) {
        switch (activeFilter) {
            case ActiveFilter.DateAsc: {
                return this.sortCommentsByDateAsc(comments)
            }
            case ActiveFilter.DateDesc: {
                return this.sortCommentsByDateDesc(comments)
            }
            case ActiveFilter.PopularityAsc: {
                return this.sortCommentsByPopularityAsc(comments)
            }
            default: {
                return comments
            }
        }
    }

    private sortCommentsByDateAsc(comments: CommentHistoryMetaData[]) {
        return comments.sort((a, b) => b.publishedAt - a.publishedAt)
    }

    private sortCommentsByDateDesc(comments: CommentHistoryMetaData[]) {
        return comments.sort((a, b) => a.publishedAt - b.publishedAt)
    }

    private sortCommentsByPopularityAsc(comments: CommentHistoryMetaData[]) {
        return comments.sort((a, b) => b.voteSum - a.voteSum)
    }

    private parseRelayRawCommentsToComments(
        relayRawComments: RelayRawComment[],
    ): CommentHistoryMetaData[] {
        return relayRawComments.map((relayRawComment) => {
            const publishedAt = parseInt(relayRawComment.publishedAt)
<<<<<<< HEAD
            return {
                id: relayRawComment.commentId,
                postId: relayRawComment.postId,
                epochKey: relayRawComment.epochKey,
                publishedAt: publishedAt,
                content: relayRawComment.content,
                voteSum: relayRawComment.voteSum,
                date: dayjs(publishedAt).format('YYYY/MM/DD'),
                url: this.genCommentUrlById(
=======
            return new Comment(
                relayRawComment.commentId,
                relayRawComment.postId,
                relayRawComment.epochKey,
                publishedAt,
                relayRawComment.content ?? '',
                relayRawComment.voteSum,
                dayjs(publishedAt).format('YYYY/MM/DD'),
                this.genCommentUrlById(
>>>>>>> 5293668c
                    relayRawComment.postId,
                    relayRawComment.commentId,
                ),
            }
        })
    }

    private genCommentUrlById(postId: string, commentId: string): string {
        return `/posts/${postId}#${commentId}`
    }
}<|MERGE_RESOLUTION|>--- conflicted
+++ resolved
@@ -1,10 +1,7 @@
+
+import { UserState } from '@unirep/core'
 import dayjs from 'dayjs'
-<<<<<<< HEAD
 
-=======
-import { UserState } from '@unirep/core'
-import { RelayRawComment } from '../../../../types/api'
->>>>>>> 5293668c
 import { fetchCommentsByEpochKeys } from '../../../../utils/api'
 import { ActiveFilter } from '../types'
 import { fetchAllByEpochKeysInBatches } from '../utils'
@@ -60,7 +57,6 @@
     ): CommentHistoryMetaData[] {
         return relayRawComments.map((relayRawComment) => {
             const publishedAt = parseInt(relayRawComment.publishedAt)
-<<<<<<< HEAD
             return {
                 id: relayRawComment.commentId,
                 postId: relayRawComment.postId,
@@ -70,17 +66,6 @@
                 voteSum: relayRawComment.voteSum,
                 date: dayjs(publishedAt).format('YYYY/MM/DD'),
                 url: this.genCommentUrlById(
-=======
-            return new Comment(
-                relayRawComment.commentId,
-                relayRawComment.postId,
-                relayRawComment.epochKey,
-                publishedAt,
-                relayRawComment.content ?? '',
-                relayRawComment.voteSum,
-                dayjs(publishedAt).format('YYYY/MM/DD'),
-                this.genCommentUrlById(
->>>>>>> 5293668c
                     relayRawComment.postId,
                     relayRawComment.commentId,
                 ),
