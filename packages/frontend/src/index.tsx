import './styles/main.css'
import dayjs from 'dayjs'
import relativeTime from 'dayjs/plugin/relativeTime'
import { createRoot } from 'react-dom/client'
import { Toaster } from 'react-hot-toast'
import { createBrowserRouter, RouterProvider } from 'react-router-dom'
<<<<<<< HEAD
import BaseLayout from './pages/BaseLayout'
=======
import { LoadingProvider } from './contexts/LoadingContext'
import { User, UserContext } from './contexts/User'
import AppLayout from './layouts/AppLayout'
import BaseLayout from './layouts/BaseLayout'
import OnboardingLayout from './layouts/OnboardingLayout'
>>>>>>> 2ecda85b
import ErrorPage from './pages/ErrorPage'
import Login from './pages/Login'
import PostCreate from './pages/PostCreate'
import PostDetail from './pages/PostDetail'
import PostList from './pages/PostList'
import { UserProvider } from './contexts/User'

dayjs.extend(relativeTime)

const router = createBrowserRouter([
    {
        element: <OnboardingLayout />,
        errorElement: <ErrorPage />,
        children: [
            {
                path: 'login',
                element: <Login />,
            },
        ],
    },
    {
        element: <BaseLayout />,
        errorElement: <ErrorPage />,
        children: [
            {
                element: <AppLayout />,
                errorElement: <ErrorPage />,
                children: [
                    {
                        path: '/',
                        element: <PostList />,
                    },
                    {
                        path: 'posts/:postId',
                        element: <PostDetail />,
                    },
                ],
            },
            {
                path: 'write',
                element: <PostCreate />,
            },
        ],
    },
])

const App = () => {
    return (
<<<<<<< HEAD
        <UserProvider>
            <RouterProvider router={router} />
        </UserProvider>
=======
        <UserContext.Provider value={user}>
            <LoadingProvider>
                <RouterProvider router={router} />
            </LoadingProvider>
            <Toaster />
        </UserContext.Provider>
>>>>>>> 2ecda85b
    )
}

export default App

const rootElement = document.getElementById('root')
if (rootElement) {
    const root = createRoot(rootElement)
    root.render(<App />)
}<|MERGE_RESOLUTION|>--- conflicted
+++ resolved
@@ -4,15 +4,10 @@
 import { createRoot } from 'react-dom/client'
 import { Toaster } from 'react-hot-toast'
 import { createBrowserRouter, RouterProvider } from 'react-router-dom'
-<<<<<<< HEAD
-import BaseLayout from './pages/BaseLayout'
-=======
 import { LoadingProvider } from './contexts/LoadingContext'
-import { User, UserContext } from './contexts/User'
 import AppLayout from './layouts/AppLayout'
 import BaseLayout from './layouts/BaseLayout'
 import OnboardingLayout from './layouts/OnboardingLayout'
->>>>>>> 2ecda85b
 import ErrorPage from './pages/ErrorPage'
 import Login from './pages/Login'
 import PostCreate from './pages/PostCreate'
@@ -61,18 +56,9 @@
 
 const App = () => {
     return (
-<<<<<<< HEAD
         <UserProvider>
             <RouterProvider router={router} />
         </UserProvider>
-=======
-        <UserContext.Provider value={user}>
-            <LoadingProvider>
-                <RouterProvider router={router} />
-            </LoadingProvider>
-            <Toaster />
-        </UserContext.Provider>
->>>>>>> 2ecda85b
     )
 }
 
