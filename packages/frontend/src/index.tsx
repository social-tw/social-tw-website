import './styles/main.css'
import dayjs from 'dayjs'
import relativeTime from 'dayjs/plugin/relativeTime'
import { createRoot } from 'react-dom/client'
import { createBrowserRouter, RouterProvider } from 'react-router-dom'
import { QueryClient, QueryClientProvider } from '@tanstack/react-query'
import { PATHS } from './constants/paths'
import { ProtectedRoute } from './contexts/ProtectedRoute'
import { UserProvider } from './contexts/User'
import AppLayout from './layouts/AppLayout'
import BaseLayout from './layouts/BaseLayout'
import OnboardingLayout from './layouts/OnboardingLayout'
import CreatePost from './pages/CreatePost'
import ErrorPage from './pages/ErrorPage'
import Home from './pages/Home'
import { Login } from './pages/Login'
import { InternalLogin } from './pages/Login/InternalLogin'
<<<<<<< HEAD
import PostDetail from './pages/Post/PostDetail'
=======
import PostDetails from './pages/PostDetails'
>>>>>>> 5293668c
import { History } from './pages/Profile/History'
import Profile from './pages/Profile/Profile'
import ProfileLayout from './pages/Profile/ProfileLayout'
import { Reputation } from './pages/Profile/Reputation'
import { Signup } from './pages/Signup'
import { InternalSignup } from './pages/Signup/InternalSignup'
import { Welcome } from './pages/Welcome'

dayjs.extend(relativeTime)

const router = createBrowserRouter([
    {
        element: <OnboardingLayout />,
        errorElement: <ErrorPage />,
        children: [
            {
                path: PATHS.WELCOME,
                element: <Welcome />,
            },
            {
                path: PATHS.LOGIN,
                element: <Login />,
            },
            {
                path: `${PATHS.LOGIN_INTERNAL}/:selectedSignupMethod`,
                element: <InternalLogin />,
            },
            {
                path: PATHS.SIGN_UP,
                element: <Signup />,
            },
            {
                path: PATHS.SIGN_UP_INTERNAL,
                element: <InternalSignup />,
            },
        ],
    },
    {
        element: <BaseLayout />,
        errorElement: <ErrorPage />,
        children: [
            {
                element: <AppLayout />,
                errorElement: <ErrorPage />,
                children: [
                    {
                        path: PATHS.HOME,
                        element: (
                            <ProtectedRoute>
                                <Home />
                            </ProtectedRoute>
                        ),
                    },
                    {
                        path: PATHS.VIEW_POST,
                        element: <PostDetails />,
                    },
                    {
                        path: 'profile',
                        element: (
                            <ProtectedRoute>
                                <ProfileLayout />
                            </ProtectedRoute>
                        ),
                        children: [
                            {
                                path: '',
                                element: <Profile />,
                            },
                            {
                                path: 'reputation',
                                element: <Reputation />,
                            },
                            {
                                path: 'history',
                                element: <History />,
                            },
                        ],
                    },
                ],
            },
            {
                path: PATHS.WRITE_POST,
                element: (
                    <ProtectedRoute>
                        <CreatePost />
                    </ProtectedRoute>
                ),
            },
        ],
    },
])

const queryClient = new QueryClient()

export default function App() {
    return (
        <QueryClientProvider client={queryClient}>
            <UserProvider>
                <RouterProvider router={router} />
            </UserProvider>
        </QueryClientProvider>
    )
}

const rootElement = document.getElementById('root')
if (rootElement) {
    const root = createRoot(rootElement)
    root.render(<App />)
}<|MERGE_RESOLUTION|>--- conflicted
+++ resolved
@@ -15,11 +15,7 @@
 import Home from './pages/Home'
 import { Login } from './pages/Login'
 import { InternalLogin } from './pages/Login/InternalLogin'
-<<<<<<< HEAD
 import PostDetail from './pages/Post/PostDetail'
-=======
-import PostDetails from './pages/PostDetails'
->>>>>>> 5293668c
 import { History } from './pages/Profile/History'
 import Profile from './pages/Profile/Profile'
 import ProfileLayout from './pages/Profile/ProfileLayout'
@@ -75,7 +71,7 @@
                     },
                     {
                         path: PATHS.VIEW_POST,
-                        element: <PostDetails />,
+                        element: <PostDetail />,
                     },
                     {
                         path: 'profile',
