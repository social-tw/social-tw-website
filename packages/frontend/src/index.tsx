--- conflicted
+++ resolved
@@ -1,38 +1,24 @@
-<<<<<<< HEAD
 // App.tsx
-
-import { createRoot } from 'react-dom/client'
-import { BrowserRouter, Routes, Route, useSearchParams } from 'react-router-dom'
-import Login from './pages/Login'
-import './styles/main.css'
-import Home from './pages/Home'
-import { User, UserContext } from './contexts/User'
-import { observer } from 'mobx-react-lite'
-// import useInitUser from './hooks/useInitUser'
-import ToasterContext from './contexts/ToasterContext'
-import { LoadingProvider } from './contexts/LoadingContext'
-import { useEffect } from 'react'
-
-const user = new User;
-=======
 // import './index.css'
 import './styles/main.css'
 import dayjs from 'dayjs'
 import relativeTime from 'dayjs/plugin/relativeTime'
 import { createRoot } from 'react-dom/client'
 import { BrowserRouter, Route, Routes } from 'react-router-dom'
-import Dashboard from './pages/Dashboard'
-import Header from './pages/Header'
+import { LoadingProvider } from './contexts/LoadingContext'
+import ToasterContext from './contexts/ToasterContext'
+import { User, UserContext } from './contexts/User'
+import Home from './pages/Home'
+import Login from './pages/Login'
 import PostCreate from './pages/PostCreate'
 import PostList from './pages/PostList'
-import Start from './pages/Start'
 
 dayjs.extend(relativeTime)
->>>>>>> 53cc3347
+
+const user = new User()
 
 const App = () => {
     return (
-<<<<<<< HEAD
         <UserContext.Provider value={user}>
             <ToasterContext />
             <LoadingProvider>
@@ -40,30 +26,23 @@
                     <Routes>
                         <Route path="/" element={<Home />}>
                             <Route path="/login" element={<Login />} />
+                            <Route path="/posts" element={<PostList />} />
+                            <Route
+                                path="/posts/create"
+                                element={<PostCreate />}
+                            />
                         </Route>
                     </Routes>
                 </BrowserRouter>
             </LoadingProvider>
         </UserContext.Provider>
-=======
-        <BrowserRouter>
-            <Routes>
-                <Route path="/posts" element={<PostList />} />
-                <Route path="/posts/create" element={<PostCreate />} />
-                <Route path="/" element={<Header />}>
-                    <Route index element={<Start />} />
-                    <Route path="dashboard" element={<Dashboard />} />
-                </Route>
-            </Routes>
-        </BrowserRouter>
->>>>>>> 53cc3347
     )
-};
+}
 
-export default App;
+export default App
 
 const rootElement = document.getElementById('root')
 if (rootElement) {
     const root = createRoot(rootElement)
     root.render(<App />)
-};+}