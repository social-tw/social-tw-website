--- conflicted
+++ resolved
@@ -16,10 +16,6 @@
 import PostCreate from './pages/PostCreate'
 import PostDetail from './pages/PostDetail'
 import PostList from './pages/PostList'
-<<<<<<< HEAD
-import Profile from './pages/Profile'
-import { ProtectedRoute } from './contexts/ProtectedRoute'
-=======
 import { History } from './pages/Profile/History'
 import Profile from './pages/Profile/Profile'
 import ProfileLayout from './pages/Profile/ProfileLayout'
@@ -30,7 +26,6 @@
 import { socket } from './socket'
 
 import './styles/main.css'
->>>>>>> e6ffe765
 
 dayjs.extend(relativeTime)
 
