import React from 'react'
import { createRoot } from 'react-dom/client'
import { BrowserRouter, Routes, Route } from 'react-router-dom'
<<<<<<< HEAD
import Header from './pages/Header'
import Login from './pages/Login'
import './styles/main.css'
=======
import Navbar from "./pages/Navbar";
import Landing from './pages/Landing'
import Start from './pages/Start'
import Dashboard from './pages/Dashboard'
import './index.css'
>>>>>>> 5eef4521

export default function App() {
    console.log(process.env)
    return (
        <BrowserRouter>
<<<<<<< HEAD
            <Routes>
                <Route path='/login' element={<Login/>} />
                <Route path="/" element={<Header />}>
                    {/* <Route index element={<Start />} />
                    <Route path="dashboard" element={<Dashboard />} /> */}
                </Route>
            </Routes>
=======
            <Navbar />
            <div style={{ marginTop: '4rem' }}>
                <Routes>
                    <Route path="/" element={<Landing />} />
                    <Route path="dashboard" element={<Dashboard />} />
                </Routes>
            </div>
>>>>>>> 5eef4521
        </BrowserRouter>
    )
}

const rootElement = document.getElementById('root')
if (rootElement) {
    const root = createRoot(rootElement)
    root.render(<App />)
}<|MERGE_RESOLUTION|>--- conflicted
+++ resolved
@@ -1,23 +1,14 @@
 import React from 'react'
 import { createRoot } from 'react-dom/client'
 import { BrowserRouter, Routes, Route } from 'react-router-dom'
-<<<<<<< HEAD
 import Header from './pages/Header'
 import Login from './pages/Login'
 import './styles/main.css'
-=======
-import Navbar from "./pages/Navbar";
-import Landing from './pages/Landing'
-import Start from './pages/Start'
-import Dashboard from './pages/Dashboard'
-import './index.css'
->>>>>>> 5eef4521
 
 export default function App() {
     console.log(process.env)
     return (
         <BrowserRouter>
-<<<<<<< HEAD
             <Routes>
                 <Route path='/login' element={<Login/>} />
                 <Route path="/" element={<Header />}>
@@ -25,15 +16,6 @@
                     <Route path="dashboard" element={<Dashboard />} /> */}
                 </Route>
             </Routes>
-=======
-            <Navbar />
-            <div style={{ marginTop: '4rem' }}>
-                <Routes>
-                    <Route path="/" element={<Landing />} />
-                    <Route path="dashboard" element={<Dashboard />} />
-                </Routes>
-            </div>
->>>>>>> 5eef4521
         </BrowserRouter>
     )
 }
