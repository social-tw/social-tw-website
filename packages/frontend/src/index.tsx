--- conflicted
+++ resolved
@@ -71,15 +71,11 @@
                     },
                     {
                         path: PATHS.VIEW_POST,
-<<<<<<< HEAD
                         element: (
                             <ProtectedRoute>
-                                <PostDetail />
+                                <PostDetails />
                             </ProtectedRoute>
                         ),
-=======
-                        element: <PostDetails />,
->>>>>>> 5293668c
                     },
                     {
                         path: 'profile',
