--- conflicted
+++ resolved
@@ -27,8 +27,6 @@
             url: process.env.ETH_PROVIDER_URL ?? '',
             accounts: [process.env.PRIVATE_KEY ?? DEFAULT_PRIVATE_KEY],
         },
-<<<<<<< HEAD
-=======
         prod: {
             url: process.env.ETH_PROVIDER_URL ?? '',
             accounts: [process.env.PRIVATE_KEY ?? DEFAULT_PRIVATE_KEY],
@@ -43,7 +41,6 @@
         project: TENDERLY_PROJECT_SLUG || 'devnet-example',
         username: 'Tenderly',
         accessKey: TENDERLY_ACCESS_KEY,
->>>>>>> 2cdf0e4b
     },
     solidity: {
         compilers: [
