{
    "name": "@unirep-app/contracts",
    "version": "1.0.0",
    "description": "Smart contracts of the Unirep Application",
    "keywords": [],
    "author": "Unirep social TW",
    "license": "ISC",
    "main": "build/src/index.js",
    "repository": "https://github.com/social-tw/social-tw-website.git",
    "scripts": {
        "build": "yarn buildVerifier && hardhat compile && yarn abi",
        "buildVerifier": "ts-node ./scripts/genVerifier.ts ",
        "abi": "ts-node scripts/abi",
        "hardhat": "hardhat",
        "deploy": "hardhat run scripts/deploy.ts",
        "test": "hardhat test --network hardhat",
        "spawn-devnet": "ts-node ./scripts/spawnDevNet.ts",
        "deploy:devnet": "yarn run spawn-devnet && hardhat run scripts/deploy.ts --network tenderly",
        "deploy:dev": "hardhat run scripts/deploy.ts --network dev",
        "deploy:prod": "hardhat run scripts/deploy.ts --network prod"
    },
    "bugs": {
        "url": "https://github.com/social-tw/social-tw-website/issues"
    },
    "homepage": "https://github.com/social-tw/social-tw-website",
    "devDependencies": {
        "@nomicfoundation/hardhat-chai-matchers": "1.0.6",
        "@nomiclabs/hardhat-ethers": "^2.2.0",
        "@openzeppelin/contracts": "^4.7.3",
        "@tenderly/hardhat-tenderly": "^1.7.7",
        "@typechain/ethers-v5": "^10.2.0",
        "@typechain/hardhat": "^6.1.5",
        "@types/node": "^18.15.11",
        "@unirep-app/circuits": "1.0.0",
<<<<<<< HEAD
        "@unirep/contracts": "2.0.0",
=======
        "@unirep/contracts": "2.0.0-beta-5",
        "envfile": "^6.18.0",
>>>>>>> 2cdf0e4b
        "hardhat": "^2.17.1",
        "ts-node": "^10.9.1",
        "typechain": "^8.1.1",
        "typescript": "^5.0.3"
    },
    "dependencies": {
        "crypto": "^1.0.1",
        "poseidon-lite": "^0.2.0",
        "poseidon-solidity": "^0.0.3"
    }
}<|MERGE_RESOLUTION|>--- conflicted
+++ resolved
@@ -32,12 +32,8 @@
         "@typechain/hardhat": "^6.1.5",
         "@types/node": "^18.15.11",
         "@unirep-app/circuits": "1.0.0",
-<<<<<<< HEAD
         "@unirep/contracts": "2.0.0",
-=======
-        "@unirep/contracts": "2.0.0-beta-5",
         "envfile": "^6.18.0",
->>>>>>> 2cdf0e4b
         "hardhat": "^2.17.1",
         "ts-node": "^10.9.1",
         "typechain": "^8.1.1",
