--- conflicted
+++ resolved
@@ -1,5 +1,4 @@
 {
-<<<<<<< HEAD
   "name": "social-tw-website",
   "version": "1.0.0",
   "main": "index.js",
@@ -18,7 +17,9 @@
     "start": "node scripts/start.mjs",
     "linkUnirep": "sh ./scripts/linkUnirep.sh",
     "copyUnirep": "sh ./scripts/copyUnirep.sh",
-    "lint": "prettier ."
+    "lint": "prettier .",
+    "lint:fix": "yarn lint --write",
+    "lint:check": "yarn lint --check"
   },
   "devDependencies": {
     "@types/jest": "^29.5.4",
@@ -30,36 +31,4 @@
   "dependencies": {
     "prettier": "^2.8.4"
   }
-=======
-    "name": "social-tw-website",
-    "version": "1.0.0",
-    "main": "index.js",
-    "license": "MIT",
-    "private": true,
-    "workspaces": [
-        "packages/*"
-    ],
-    "scripts": {
-        "install": "lerna bootstrap",
-        "build": "lerna run build",
-        "circuits": "yarn workspace @unirep-app/circuits run",
-        "contracts": "yarn workspace @unirep-app/contracts run",
-        "frontend": "yarn workspace @unirep-app/frontend run",
-        "relay": "yarn workspace @unirep-app/relay run",
-        "start": "node scripts/start.mjs",
-        "linkUnirep": "sh ./scripts/linkUnirep.sh",
-        "copyUnirep": "sh ./scripts/copyUnirep.sh",
-        "lint": "prettier .",
-        "lint:fix": "yarn lint --write",
-        "lint:check": "yarn lint --check"
-    },
-    "devDependencies": {
-        "hardhat": "^2.17.1",
-        "lerna": "^6.0.1",
-        "node-fetch": "^3.3.0"
-    },
-    "dependencies": {
-        "prettier": "^2.8.4"
-    }
->>>>>>> 20542d56
 }